--- conflicted
+++ resolved
@@ -4,7 +4,6 @@
 (
   testing/data
   | .*.md
-<<<<<<< HEAD
   | /GANDLF/optimizers/wrap_monai.py
   | /GANDLF/data/post_process/tensor.py
   | /GANDLF/optimizers/__init__.py
@@ -16,12 +15,8 @@
   | /GANDLF/utils/tensor.py
   | /GANDLF/schedulers/wrap_monai.py
   | /GANDLF/schedulers/wrap_torch.py
-
 )
-=======
-)/
 skip_magic_trailing_comma = true`
->>>>>>> 3e0480a1
 '''
 
 [tool.coverage.run]
