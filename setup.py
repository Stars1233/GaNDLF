#!/usr/bin/env python

"""The setup script."""


import sys, re, os
from setuptools import setup, find_packages
from setuptools.command.install import install
from setuptools.command.develop import develop
from setuptools.command.egg_info import egg_info

try:
    with open("README.md") as readme_file:
        readme = readme_file.read()
except Exception as error:
    readme = "No README information found."
    sys.stderr.write("Warning: Could not open '%s' due %s\n" % ("README.md", error))


class CustomInstallCommand(install):
    def run(self):
        install.run(self)


class CustomDevelopCommand(develop):
    def run(self):
        develop.run(self)


class CustomEggInfoCommand(egg_info):
    def run(self):
        egg_info.run(self)


try:
    filepath = "GANDLF/version.py"
    version_file = open(filepath)
    (__version__,) = re.findall('__version__ = "(.*)"', version_file.read())

except Exception as error:
    __version__ = "0.0.1"
    sys.stderr.write("Warning: Could not open '%s' due %s\n" % (filepath, error))

# Handle cases where specific files need to be bundled into the final package as installed via PyPI
dockerfiles = [
    item
    for item in os.listdir(os.path.dirname(os.path.abspath(__file__)))
    if (os.path.isfile(item) and item.startswith("Dockerfile-"))
]
setup_files = ["setup.py", ".dockerignore", "pyproject.toml", "MANIFEST.in"]
all_extra_files = dockerfiles + setup_files
all_extra_files_pathcorrected = [os.path.join("../", item) for item in all_extra_files]
# find_packages should only ever find these as subpackages of gandlf, not as top-level packages
# generate this dynamically?
# GANDLF.GANDLF is needed to prevent recursion madness in deployments
toplevel_package_excludes = [
    "GANDLF.GANDLF",
    "anonymize",
    "cli",
    "compute",
    "data",
    "grad_clipping",
    "losses",
    "metrics",
    "models",
    "optimizers",
    "schedulers",
    "utils",
]

# specifying version for `black` separately because it is also used to [check for lint](https://github.com/mlcommons/GaNDLF/blob/master/.github/workflows/black.yml)
black_version = "23.11.0"
requirements = [
    "torch==2.1.2",
    f"black=={black_version}",
    "numpy==1.25.0",
    "scipy",
    "SimpleITK!=2.0.*",
    "SimpleITK!=2.2.1",  # https://github.com/mlcommons/GaNDLF/issues/536
    "torchvision",
    "tqdm",
    "torchio==0.19.5",
    "pandas>=2.0.0",
    "scikit-learn>=0.23.2",
    "scikit-image>=0.19.1",
    "setuptools",
    "seaborn",
    "pyyaml",
    "tiffslide",
    "matplotlib",
    "gdown==5.1.0",
    "pytest",
    "coverage",
    "pytest-cov",
    "psutil",
    "medcam",
    "opencv-python",
    "torchmetrics==1.1.2",
    "zarr==2.10.3",
    "pydicom",
    "onnx",
    "torchinfo==1.7.0",
    "segmentation-models-pytorch==0.3.3",
    "ACSConv==0.1.1",
    "docker",
    "dicom-anonymizer==1.0.12",
    "twine",
    "zarr",
    "keyring",
    "monai==1.3.0",
    "click>=8.0.0",
    "deprecated",
    "packaging==24.0",
    "typer==0.9.0",
]

if __name__ == "__main__":
    setup(
        name="GANDLF",
        version=__version__,
        author="MLCommons",
        author_email="gandlf@mlcommons.org",
        python_requires=">3.8, <3.12",
        packages=find_packages(
            where=os.path.dirname(os.path.abspath(__file__)),
            exclude=toplevel_package_excludes,
        ),
        cmdclass={
            "install": CustomInstallCommand,
            "develop": CustomDevelopCommand,
            "egg_info": CustomEggInfoCommand,
        },
        entry_points={
            "console_scripts": [
                "gandlf=GANDLF.entrypoints.cli_tool:gandlf",
                # old entrypoints
<<<<<<< HEAD
                "gandlf_run=GANDLF.entrypoints.run:old_way",
                "gandlf_constructCSV=GANDLF.entrypoints.construct_csv:old_way",
                "gandlf_collectStats=GANDLF.entrypoints.collect_stats:main",
                "gandlf_patchMiner=GANDLF.entrypoints.patch_miner:old_way",
                "gandlf_preprocess=GANDLF.entrypoints.preprocess:old_way",
                "gandlf_anonymizer=GANDLF.entrypoints.anonymizer:old_way",
                "gandlf_configGenerator=GANDLF.entrypoints.config_generator:old_way",
                "gandlf_verifyInstall=GANDLF.entrypoints.verify_install:old_way",
                "gandlf_recoverConfig=GANDLF.entrypoints.recover_config:old_way",
                "gandlf_deploy=GANDLF.entrypoints.deploy:old_way",
                "gandlf_optimizeModel=GANDLF.entrypoints.optimize_model:old_way",
                "gandlf_generateMetrics=GANDLF.entrypoints.generate_metrics:old_way",
                "gandlf_debugInfo=GANDLF.entrypoints.debug_info:old_way",
                "gandlf_splitCSV=GANDLF.entrypoints.split_csv:old_way",
=======
                "gandlf_run=GANDLF.entrypoints.run:main",
                "gandlf_constructCSV=GANDLF.entrypoints.construct_csv:main",
                "gandlf_collectStats=GANDLF.entrypoints.collect_stats:old_way",
                "gandlf_patchMiner=GANDLF.entrypoints.patch_miner:main",
                "gandlf_preprocess=GANDLF.entrypoints.preprocess:main",
                "gandlf_anonymizer=GANDLF.entrypoints.anonymizer:main",
                "gandlf_verifyInstall=GANDLF.entrypoints.verify_install:main",
                "gandlf_configGenerator=GANDLF.entrypoints.config_generator:main",
                "gandlf_recoverConfig=GANDLF.entrypoints.recover_config:main",
                "gandlf_deploy=GANDLF.entrypoints.deploy:main",
                "gandlf_optimizeModel=GANDLF.entrypoints.optimize_model:main",
                "gandlf_generateMetrics=GANDLF.entrypoints.generate_metrics:main",
                "gandlf_debugInfo=GANDLF.entrypoints.debug_info:main",
                "gandlf_splitCSV=GANDLF.entrypoints.split_csv:main",
>>>>>>> 1d765bf2
            ]
        },
        classifiers=[
            "Development Status :: 3 - Alpha",
            "Intended Audience :: Science/Research",
            "License :: OSI Approved :: Apache Software License",
            "Natural Language :: English",
            "Operating System :: OS Independent",
            "Programming Language :: Python :: 3.9",
            "Programming Language :: Python :: 3.10",
            "Programming Language :: Python :: 3.11",
            "Topic :: Scientific/Engineering :: Medical Science Apps.",
        ],
        description=(
            "PyTorch-based framework that handles segmentation/regression/classification using various DL architectures for medical imaging."
        ),
        install_requires=requirements,
        license="Apache-2.0",
        long_description=readme,
        long_description_content_type="text/markdown",
        include_package_data=True,
        package_data={"GANDLF": all_extra_files_pathcorrected},
        keywords="semantic, segmentation, regression, classification, data-augmentation, medical-imaging, clinical-workflows, deep-learning, pytorch",
        zip_safe=False,
    )<|MERGE_RESOLUTION|>--- conflicted
+++ resolved
@@ -134,10 +134,9 @@
             "console_scripts": [
                 "gandlf=GANDLF.entrypoints.cli_tool:gandlf",
                 # old entrypoints
-<<<<<<< HEAD
                 "gandlf_run=GANDLF.entrypoints.run:old_way",
                 "gandlf_constructCSV=GANDLF.entrypoints.construct_csv:old_way",
-                "gandlf_collectStats=GANDLF.entrypoints.collect_stats:main",
+                "gandlf_collectStats=GANDLF.entrypoints.collect_stats:old_way",
                 "gandlf_patchMiner=GANDLF.entrypoints.patch_miner:old_way",
                 "gandlf_preprocess=GANDLF.entrypoints.preprocess:old_way",
                 "gandlf_anonymizer=GANDLF.entrypoints.anonymizer:old_way",
@@ -149,22 +148,6 @@
                 "gandlf_generateMetrics=GANDLF.entrypoints.generate_metrics:old_way",
                 "gandlf_debugInfo=GANDLF.entrypoints.debug_info:old_way",
                 "gandlf_splitCSV=GANDLF.entrypoints.split_csv:old_way",
-=======
-                "gandlf_run=GANDLF.entrypoints.run:main",
-                "gandlf_constructCSV=GANDLF.entrypoints.construct_csv:main",
-                "gandlf_collectStats=GANDLF.entrypoints.collect_stats:old_way",
-                "gandlf_patchMiner=GANDLF.entrypoints.patch_miner:main",
-                "gandlf_preprocess=GANDLF.entrypoints.preprocess:main",
-                "gandlf_anonymizer=GANDLF.entrypoints.anonymizer:main",
-                "gandlf_verifyInstall=GANDLF.entrypoints.verify_install:main",
-                "gandlf_configGenerator=GANDLF.entrypoints.config_generator:main",
-                "gandlf_recoverConfig=GANDLF.entrypoints.recover_config:main",
-                "gandlf_deploy=GANDLF.entrypoints.deploy:main",
-                "gandlf_optimizeModel=GANDLF.entrypoints.optimize_model:main",
-                "gandlf_generateMetrics=GANDLF.entrypoints.generate_metrics:main",
-                "gandlf_debugInfo=GANDLF.entrypoints.debug_info:main",
-                "gandlf_splitCSV=GANDLF.entrypoints.split_csv:main",
->>>>>>> 1d765bf2
             ]
         },
         classifiers=[
