--- conflicted
+++ resolved
@@ -108,13 +108,10 @@
     "zarr",
     "keyring",
     "monai==1.3.0",
-<<<<<<< HEAD
     "click>=8.0.0",
     "deprecated",
-=======
     "packaging==24.0",
     "typer==0.9.0",
->>>>>>> 2a5707b9
 ]
 
 if __name__ == "__main__":
