--- conflicted
+++ resolved
@@ -41,12 +41,8 @@
 requirements = [
     "torch==2.5.0",
     f"black=={black_version}",
-<<<<<<< HEAD
     "lightning==2.4.0",
-    "numpy==1.25.0",
-=======
     "numpy==1.26.4",
->>>>>>> 001c927b
     "scipy",
     "SimpleITK!=2.0.*",
     "SimpleITK!=2.2.1",  # https://github.com/mlcommons/GaNDLF/issues/536
