#!/usr/bin/env python

"""The setup script."""


import sys, re, os
from setuptools import setup, find_packages

try:
    with open("README.md") as readme_file:
        readme = readme_file.read()
except Exception as error:
    readme = "No README information found."
    sys.stderr.write("Warning: Could not open '%s' due %s\n" % ("README.md", error))


try:
    filepath = "GANDLF/version.py"
    version_file = open(filepath)
    (__version__,) = re.findall('__version__ = "(.*)"', version_file.read())

except Exception as error:
    __version__ = "0.0.1"
    sys.stderr.write("Warning: Could not open '%s' due %s\n" % (filepath, error))

# Handle cases where specific files need to be bundled into the final package as installed via PyPI
dockerfiles = [
    item
    for item in os.listdir(os.path.dirname(os.path.abspath(__file__)))
    if (os.path.isfile(item) and item.startswith("Dockerfile-"))
]

# Any extra files should be located at `GANDLF` module folder (not in repo root)
extra_files = ["logging_config.yaml"]
toplevel_package_excludes = ["testing*"]

# specifying version for `black` separately because it is also used to [check for lint](https://github.com/mlcommons/GaNDLF/blob/master/.github/workflows/black.yml)
black_version = "23.11.0"
requirements = [
    "torch==2.3.1",
    f"black=={black_version}",
    "numpy==1.25.0",
    "scipy",
    "SimpleITK!=2.0.*",
    "SimpleITK!=2.2.1",  # https://github.com/mlcommons/GaNDLF/issues/536
    "torchvision",
    "tqdm",
    "torchio==0.19.6",
    "pandas>=2.0.0",
    "scikit-learn>=0.23.2",
    "scikit-image>=0.19.1",
    "setuptools",
    "seaborn",
    "pyyaml==6.0.1",
    "tiffslide",
    "matplotlib",
    "gdown==5.1.0",
    "pytest",
    "coverage",
    "pytest-cov",
    "psutil",
    "medcam",
    "opencv-python",
    "torchmetrics==1.1.2",
    "zarr==2.10.3",
    "pydicom",
    "onnx",
    "torchinfo==1.7.0",
    "segmentation-models-pytorch==0.3.3",
    "ACSConv==0.1.1",
    # https://github.com/docker/docker-py/issues/3256
    "requests>=2.32.2",
    "docker",
    "dicom-anonymizer==1.0.12",
    "twine",
    "zarr",
    "keyring",
    "monai==1.3.0",
    "click>=8.0.0",
    "deprecated",
    "packaging==24.0",
    "typer==0.9.0",
    "colorlog",
<<<<<<< HEAD
    "huggingface-hub==0.23.4",
=======
    "opacus==1.5.2",
>>>>>>> 2f336235
]

if __name__ == "__main__":
    setup(
        name="GANDLF",
        version=__version__,
        author="MLCommons",
        author_email="gandlf@mlcommons.org",
        python_requires=">3.8, <3.12",
        packages=find_packages(
            where=os.path.dirname(os.path.abspath(__file__)),
            exclude=toplevel_package_excludes,
        ),
        entry_points={
            "console_scripts": [
                "gandlf=GANDLF.entrypoints.cli_tool:gandlf",
                # old entrypoints
                "gandlf_run=GANDLF.entrypoints.run:old_way",
                "gandlf_constructCSV=GANDLF.entrypoints.construct_csv:old_way",
                "gandlf_collectStats=GANDLF.entrypoints.collect_stats:old_way",
                "gandlf_patchMiner=GANDLF.entrypoints.patch_miner:old_way",
                "gandlf_preprocess=GANDLF.entrypoints.preprocess:old_way",
                "gandlf_anonymizer=GANDLF.entrypoints.anonymizer:old_way",
                "gandlf_configGenerator=GANDLF.entrypoints.config_generator:old_way",
                "gandlf_verifyInstall=GANDLF.entrypoints.verify_install:old_way",
                "gandlf_recoverConfig=GANDLF.entrypoints.recover_config:old_way",
                "gandlf_deploy=GANDLF.entrypoints.deploy:old_way",
                "gandlf_optimizeModel=GANDLF.entrypoints.optimize_model:old_way",
                "gandlf_generateMetrics=GANDLF.entrypoints.generate_metrics:old_way",
                "gandlf_debugInfo=GANDLF.entrypoints.debug_info:old_way",
                "gandlf_splitCSV=GANDLF.entrypoints.split_csv:old_way",
            ]
        },
        classifiers=[
            "Development Status :: 3 - Alpha",
            "Intended Audience :: Science/Research",
            "License :: OSI Approved :: Apache Software License",
            "Natural Language :: English",
            "Operating System :: OS Independent",
            "Programming Language :: Python :: 3.9",
            "Programming Language :: Python :: 3.10",
            "Programming Language :: Python :: 3.11",
            "Topic :: Scientific/Engineering :: Medical Science Apps.",
        ],
        description=(
            "PyTorch-based framework that handles segmentation/regression/classification using various DL architectures for medical imaging."
        ),
        install_requires=requirements,
        license="Apache-2.0",
        long_description=readme,
        long_description_content_type="text/markdown",
        include_package_data=True,
        package_data={"GANDLF": extra_files},
        keywords="semantic, segmentation, regression, classification, data-augmentation, medical-imaging, clinical-workflows, deep-learning, pytorch",
        zip_safe=False,
    )<|MERGE_RESOLUTION|>--- conflicted
+++ resolved
@@ -81,11 +81,8 @@
     "packaging==24.0",
     "typer==0.9.0",
     "colorlog",
-<<<<<<< HEAD
+    "opacus==1.5.2",
     "huggingface-hub==0.23.4",
-=======
-    "opacus==1.5.2",
->>>>>>> 2f336235
 ]
 
 if __name__ == "__main__":
