#!/usr/bin/env python

"""The setup script."""


import sys, re, os
from setuptools import setup, find_packages
from setuptools.command.install import install
from setuptools.command.develop import develop
from setuptools.command.egg_info import egg_info

try:
    with open("README.md") as readme_file:
        readme = readme_file.read()
except Exception as error:
    readme = "No README information found."
    sys.stderr.write("Warning: Could not open '%s' due %s\n" % ("README.md", error))


class CustomInstallCommand(install):
    def run(self):
        install.run(self)


class CustomDevelopCommand(develop):
    def run(self):
        develop.run(self)


class CustomEggInfoCommand(egg_info):
    def run(self):
        egg_info.run(self)


try:
    filepath = "GANDLF/version.py"
    version_file = open(filepath)
    (__version__,) = re.findall('__version__ = "(.*)"', version_file.read())

except Exception as error:
    __version__ = "0.0.1"
    sys.stderr.write("Warning: Could not open '%s' due %s\n" % (filepath, error))

# Handle cases where specific files need to be bundled into the final package as installed via PyPI
dockerfiles = [
    item
    for item in os.listdir(os.path.dirname(os.path.abspath(__file__)))
    if (os.path.isfile(item) and item.startswith("Dockerfile-"))
]
setup_files = ["setup.py", ".dockerignore", "pyproject.toml", "MANIFEST.in"]
all_extra_files = dockerfiles + setup_files
all_extra_files_pathcorrected = [os.path.join("../", item) for item in all_extra_files]
# find_packages should only ever find these as subpackages of gandlf, not as top-level packages
# generate this dynamically?
# GANDLF.GANDLF is needed to prevent recursion madness in deployments
toplevel_package_excludes = [
    "GANDLF.GANDLF",
    "anonymize",
    "cli",
    "compute",
    "data",
    "grad_clipping",
    "losses",
    "metrics",
    "models",
    "optimizers",
    "schedulers",
    "utils",
]

# specifying version for `black` separately because it is also used to [check for lint](https://github.com/mlcommons/GaNDLF/blob/master/.github/workflows/black.yml)
black_version = "23.11.0"
requirements = [
    "torch==2.1.2",
    f"black=={black_version}",
    "numpy==1.25.0",
    "scipy",
    "SimpleITK!=2.0.*",
    "SimpleITK!=2.2.1",  # https://github.com/mlcommons/GaNDLF/issues/536
    "torchvision",
    "tqdm",
    "torchio==0.19.5",
    "pandas>=2.0.0",
    "scikit-learn>=0.23.2",
    "scikit-image>=0.19.1",
    "setuptools",
    "seaborn",
    "pyyaml",
    "tiffslide",
    "matplotlib",
    "gdown==5.1.0",
    "pytest",
    "coverage",
    "pytest-cov",
    "psutil",
    "medcam",
    "opencv-python",
    "torchmetrics==1.1.2",
    "zarr==2.10.3",
    "pydicom",
    "onnx",
    "torchinfo==1.7.0",
    "segmentation-models-pytorch==0.3.3",
    "ACSConv==0.1.1",
    "docker",
    "dicom-anonymizer==1.0.12",
    "twine",
    "zarr",
    "keyring",
    "monai==1.3.0",
    "click>=8.0.0",
    "deprecated",
    "packaging==24.0",
    "typer==0.9.0",
]

if __name__ == "__main__":
    setup(
        name="GANDLF",
        version=__version__,
        author="MLCommons",
        author_email="gandlf@mlcommons.org",
        python_requires=">3.8, <3.12",
        packages=find_packages(
            where=os.path.dirname(os.path.abspath(__file__)),
            exclude=toplevel_package_excludes,
        ),
        cmdclass={
            "install": CustomInstallCommand,
            "develop": CustomDevelopCommand,
            "egg_info": CustomEggInfoCommand,
        },
        entry_points={
            "console_scripts": [
                "gandlf=GANDLF.entrypoints.cli_tool:gandlf",
                # old entrypoints
<<<<<<< HEAD
                "gandlf_run=GANDLF.entrypoints.run:old_way",
                "gandlf_constructCSV=GANDLF.entrypoints.construct_csv:main",
=======
                "gandlf_run=GANDLF.entrypoints.run:main",
                "gandlf_constructCSV=GANDLF.entrypoints.construct_csv:old_way",
>>>>>>> 5c65f078
                "gandlf_collectStats=GANDLF.entrypoints.collect_stats:main",
                "gandlf_patchMiner=GANDLF.entrypoints.patch_miner:old_way",
                "gandlf_preprocess=GANDLF.entrypoints.preprocess:old_way",
                "gandlf_anonymizer=GANDLF.entrypoints.anonymizer:main",
                "gandlf_configGenerator=GANDLF.entrypoints.config_generator:old_way",
                "gandlf_verifyInstall=GANDLF.entrypoints.verify_install:old_way",
                "gandlf_recoverConfig=GANDLF.entrypoints.recover_config:old_way",
                "gandlf_deploy=GANDLF.entrypoints.deploy:old_way",
                "gandlf_optimizeModel=GANDLF.entrypoints.optimize_model:old_way",
                "gandlf_generateMetrics=GANDLF.entrypoints.generate_metrics:old_way",
                "gandlf_debugInfo=GANDLF.entrypoints.debug_info:main",
                "gandlf_splitCSV=GANDLF.entrypoints.split_csv:main",
            ]
        },
        classifiers=[
            "Development Status :: 3 - Alpha",
            "Intended Audience :: Science/Research",
            "License :: OSI Approved :: Apache Software License",
            "Natural Language :: English",
            "Operating System :: OS Independent",
            "Programming Language :: Python :: 3.9",
            "Programming Language :: Python :: 3.10",
            "Programming Language :: Python :: 3.11",
            "Topic :: Scientific/Engineering :: Medical Science Apps.",
        ],
        description=(
            "PyTorch-based framework that handles segmentation/regression/classification using various DL architectures for medical imaging."
        ),
        install_requires=requirements,
        license="Apache-2.0",
        long_description=readme,
        long_description_content_type="text/markdown",
        include_package_data=True,
        package_data={"GANDLF": all_extra_files_pathcorrected},
        keywords="semantic, segmentation, regression, classification, data-augmentation, medical-imaging, clinical-workflows, deep-learning, pytorch",
        zip_safe=False,
    )<|MERGE_RESOLUTION|>--- conflicted
+++ resolved
@@ -134,13 +134,8 @@
             "console_scripts": [
                 "gandlf=GANDLF.entrypoints.cli_tool:gandlf",
                 # old entrypoints
-<<<<<<< HEAD
                 "gandlf_run=GANDLF.entrypoints.run:old_way",
-                "gandlf_constructCSV=GANDLF.entrypoints.construct_csv:main",
-=======
-                "gandlf_run=GANDLF.entrypoints.run:main",
                 "gandlf_constructCSV=GANDLF.entrypoints.construct_csv:old_way",
->>>>>>> 5c65f078
                 "gandlf_collectStats=GANDLF.entrypoints.collect_stats:main",
                 "gandlf_patchMiner=GANDLF.entrypoints.patch_miner:old_way",
                 "gandlf_preprocess=GANDLF.entrypoints.preprocess:old_way",
