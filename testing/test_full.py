from pathlib import Path
import requests, zipfile, io, os, csv, random, copy, shutil, sys, yaml, torch, pytest
import SimpleITK as sitk
import numpy as np

from pydicom.data import get_testdata_file

from GANDLF.data.ImagesFromDataFrame import ImagesFromDataFrame
from GANDLF.utils import *
from GANDLF.data.preprocessing import global_preprocessing_dict
from GANDLF.data.augmentation import global_augs_dict
from GANDLF.parseConfig import parseConfig
from GANDLF.training_manager import TrainingManager
from GANDLF.inference_manager import InferenceManager
from GANDLF.cli import main_run, preprocess_and_save, patch_extraction
from GANDLF.schedulers import global_schedulers_dict
from GANDLF.optimizers import global_optimizer_dict
from GANDLF.models import global_models_dict
from GANDLF.post_process import torch_morphological, fill_holes
from GANDLF.anonymize import run_anonymizer

device = "cpu"
## global defines
# pre-defined segmentation model types for testing
all_models_segmentation = [
    "lightunet",
    "unet",
    "deep_resunet",
    "fcn",
    "uinc",
    "msdnet",
]
# pre-defined regression/classification model types for testing
all_models_regression = ["densenet121", "vgg16", "resnet18", "resnet50"]
all_clip_modes = ["norm", "value", "agc"]
all_norm_type = ["batch", "instance"]

patch_size = {"2D": [128, 128, 1], "3D": [32, 32, 32]}

baseConfigDir = os.path.abspath(os.path.normpath("./samples"))
testingDir = os.path.abspath(os.path.normpath("./testing"))
inputDir = os.path.abspath(os.path.normpath("./testing/data"))
outputDir = os.path.abspath(os.path.normpath("./testing/data_output"))
Path(outputDir).mkdir(parents=True, exist_ok=True)


"""
steps to follow to write tests:
[x] download sample data
[x] construct the training csv
[x] for each dir (application type) and sub-dir (image dimension), run training for a single epoch on cpu
  [x] separate tests for 2D and 3D segmentation
  [x] read default parameters from yaml config
  [x] for each type, iterate through all available segmentation model archs
  [x] call training manager with default parameters + current segmentation model arch
[ ] for each dir (application type) and sub-dir (image dimension), run inference for a single trained model per testing/validation split for a single subject on cpu
"""


def test_download_data():
    """
    This function downloads the sample data, which is the first step towards getting everything ready
    """
    urlToDownload = (
        "https://upenn.box.com/shared/static/y8162xkq1zz5555ye3pwadry2m2e39bs.zip"
    )
    # do not download data again
    if not Path(
        os.getcwd() + "/testing/data/test/3d_rad_segmentation/001/image.nii.gz"
    ).exists():
        print("Downloading and extracting sample data")
        r = requests.get(urlToDownload)
        z = zipfile.ZipFile(io.BytesIO(r.content))
        z.extractall("./testing")


def test_constructTrainingCSV():
    """
    This function constructs training csv
    """
    # inputDir = os.path.normpath('./testing/data')
    # delete previous csv files
    files = os.listdir(inputDir)
    for item in files:
        if item.endswith(".csv"):
            os.remove(os.path.join(inputDir, item))

    for application_data in os.listdir(inputDir):
        currentApplicationDir = os.path.join(inputDir, application_data)

        if "2d_rad_segmentation" in application_data:
            channelsID = "image.png"
            labelID = "mask.png"
        elif "3d_rad_segmentation" in application_data:
            channelsID = "image"
            labelID = "mask"
        elif "2d_histo_segmentation" in application_data:
            channelsID = "image"
            labelID = "mask"
        writeTrainingCSV(
            currentApplicationDir,
            channelsID,
            labelID,
            inputDir + "/train_" + application_data + ".csv",
        )

        # write regression and classification files
        application_data_regression = application_data.replace(
            "segmentation", "regression"
        )
        application_data_classification = application_data.replace(
            "segmentation", "classification"
        )
        with open(
            inputDir + "/train_" + application_data + ".csv", "r"
        ) as read_f, open(
            inputDir + "/train_" + application_data_regression + ".csv", "w", newline=""
        ) as write_reg, open(
            inputDir + "/train_" + application_data_classification + ".csv",
            "w",
            newline="",
        ) as write_class:
            csv_reader = csv.reader(read_f)
            csv_writer_1 = csv.writer(write_reg)
            csv_writer_2 = csv.writer(write_class)
            i = 0
            for row in csv_reader:
                if i == 0:
                    row.append("ValueToPredict")
                    csv_writer_2.writerow(row)
                    # row.append('ValueToPredict_2')
                    csv_writer_1.writerow(row)
                else:
                    row_regression = copy.deepcopy(row)
                    row_classification = copy.deepcopy(row)
                    row_regression.append(str(random.uniform(0, 1)))
                    # row_regression.append(str(random.uniform(0, 1)))
                    row_classification.append(str(random.randint(0, 2)))
                    csv_writer_1.writerow(row_regression)
                    csv_writer_2.writerow(row_classification)
                i += 1


def test_train_segmentation_rad_2d(device):
    print("Starting 2D Rad segmentation tests")
    # read and parse csv
    parameters = parseConfig(
        testingDir + "/config_segmentation.yaml", version_check_flag=False
    )
    training_data, parameters["headers"] = parseTrainingCSV(
        inputDir + "/train_2d_rad_segmentation.csv"
    )
    parameters["patch_size"] = patch_size["2D"]
    parameters["model"]["dimension"] = 2
    parameters["model"]["class_list"] = [0, 255]
    parameters["model"]["amp"] = True
    parameters["model"]["num_channels"] = 3
    parameters = populate_header_in_parameters(parameters, parameters["headers"])
    # read and initialize parameters for specific data dimension
    for model in all_models_segmentation:
        parameters["model"]["architecture"] = model
        parameters["nested_training"]["testing"] = -5
        parameters["nested_training"]["validation"] = -5
        shutil.rmtree(outputDir)  # overwrite previous results
        Path(outputDir).mkdir(parents=True, exist_ok=True)
        TrainingManager(
            dataframe=training_data,
            outputDir=outputDir,
            parameters=parameters,
            device=device,
            reset_prev=True,
        )

    print("passed")


def test_train_segmentation_sdnet_rad_2d(device):
    print("Starting 2D Rad segmentation tests")
    # read and parse csv
    parameters = parseConfig(
        testingDir + "/config_segmentation.yaml", version_check_flag=False
    )
    training_data, parameters["headers"] = parseTrainingCSV(
        inputDir + "/train_2d_rad_segmentation.csv"
    )
    # patch_size is custom for sdnet
    parameters["patch_size"] = [224, 224, 1]
    parameters["batch_size"] = 2
    parameters["model"]["dimension"] = 2
    parameters["model"]["class_list"] = [0, 255]
    parameters["model"]["num_channels"] = 1
    parameters["model"]["architecture"] = "sdnet"
    parameters = populate_header_in_parameters(parameters, parameters["headers"])
    shutil.rmtree(outputDir)  # overwrite previous results
    Path(outputDir).mkdir(parents=True, exist_ok=True)
    TrainingManager(
        dataframe=training_data,
        outputDir=outputDir,
        parameters=parameters,
        device=device,
        reset_prev=True,
    )

    print("passed")


def test_train_segmentation_rad_3d(device):
    print("Starting 3D Rad segmentation tests")
    # read and parse csv
    # read and initialize parameters for specific data dimension
    parameters = parseConfig(
        testingDir + "/config_segmentation.yaml", version_check_flag=False
    )
    training_data, parameters["headers"] = parseTrainingCSV(
        inputDir + "/train_3d_rad_segmentation.csv"
    )
    parameters["patch_size"] = patch_size["3D"]
    parameters["model"]["dimension"] = 3
    parameters["model"]["class_list"] = [0, 1]
    parameters["model"]["amp"] = True
    parameters["in_memory"] = True
    parameters["model"]["num_channels"] = len(parameters["headers"]["channelHeaders"])
    parameters = populate_header_in_parameters(parameters, parameters["headers"])
    # loop through selected models and train for single epoch
    for model in all_models_segmentation:
        parameters["model"]["architecture"] = model
        parameters["nested_training"]["testing"] = -5
        parameters["nested_training"]["validation"] = -5
        shutil.rmtree(outputDir)  # overwrite previous results
        Path(outputDir).mkdir(parents=True, exist_ok=True)
        TrainingManager(
            dataframe=training_data,
            outputDir=outputDir,
            parameters=parameters,
            device=device,
            reset_prev=True,
        )

    print("passed")


def test_train_regression_rad_2d(device):
    # read and initialize parameters for specific data dimension
    parameters = parseConfig(
        testingDir + "/config_regression.yaml", version_check_flag=False
    )
    parameters["patch_size"] = patch_size["2D"]
    parameters["model"]["dimension"] = 2
    parameters["model"]["amp"] = False
    # read and parse csv
    training_data, parameters["headers"] = parseTrainingCSV(
        inputDir + "/train_2d_rad_regression.csv"
    )
    parameters["model"]["num_channels"] = 3
    parameters["model"]["class_list"] = parameters["headers"]["predictionHeaders"]
    parameters["scaling_factor"] = 1
    parameters = populate_header_in_parameters(parameters, parameters["headers"])
    # loop through selected models and train for single epoch
    for model in all_models_regression:
        parameters["model"]["architecture"] = model
        parameters["nested_training"]["testing"] = -5
        parameters["nested_training"]["validation"] = -5
        shutil.rmtree(outputDir)  # overwrite previous results
        Path(outputDir).mkdir(parents=True, exist_ok=True)
        TrainingManager(
            dataframe=training_data,
            outputDir=outputDir,
            parameters=parameters,
            device=device,
            reset_prev=True,
        )

    print("passed")


def test_train_brainage_rad_2d(device):
    # read and initialize parameters for specific data dimension
    parameters = parseConfig(
        testingDir + "/config_regression.yaml", version_check_flag=False
    )
    parameters["patch_size"] = patch_size["2D"]
    parameters["model"]["dimension"] = 2
    parameters["model"]["amp"] = False
    # read and parse csv
    training_data, parameters["headers"] = parseTrainingCSV(
        inputDir + "/train_2d_rad_regression.csv"
    )
    parameters["model"]["num_channels"] = 3
    parameters["model"]["class_list"] = parameters["headers"]["predictionHeaders"]
    parameters["scaling_factor"] = 1
    parameters["model"]["architecture"] = "brain_age"
    parameters = populate_header_in_parameters(parameters, parameters["headers"])
    shutil.rmtree(outputDir)  # overwrite previous results
    Path(outputDir).mkdir(parents=True, exist_ok=True)
    TrainingManager(
        dataframe=training_data,
        outputDir=outputDir,
        parameters=parameters,
        device=device,
        reset_prev=True,
    )

    print("passed")


def test_train_regression_rad_3d(device):
    # read and initialize parameters for specific data dimension
    parameters = parseConfig(
        testingDir + "/config_regression.yaml", version_check_flag=False
    )
    parameters["patch_size"] = patch_size["3D"]
    parameters["model"]["dimension"] = 3
    # read and parse csv
    training_data, parameters["headers"] = parseTrainingCSV(
        inputDir + "/train_3d_rad_regression.csv"
    )
    parameters["model"]["num_channels"] = len(parameters["headers"]["channelHeaders"])
    parameters["model"]["class_list"] = parameters["headers"]["predictionHeaders"]
    parameters = populate_header_in_parameters(parameters, parameters["headers"])
    # loop through selected models and train for single epoch
    for model in all_models_regression:
        parameters["model"]["architecture"] = model
        parameters["nested_training"]["testing"] = -5
        parameters["nested_training"]["validation"] = -5
        shutil.rmtree(outputDir)  # overwrite previous results
        Path(outputDir).mkdir(parents=True, exist_ok=True)
        TrainingManager(
            dataframe=training_data,
            outputDir=outputDir,
            parameters=parameters,
            device=device,
            reset_prev=True,
        )

    print("passed")


def test_train_classification_rad_2d(device):
    # read and initialize parameters for specific data dimension
    parameters = parseConfig(
        testingDir + "/config_classification.yaml", version_check_flag=False
    )
    parameters["modality"] = "rad"
    parameters["track_memory_usage"] = True
    parameters["patch_size"] = patch_size["2D"]
    parameters["model"]["dimension"] = 2
    # read and parse csv
    training_data, parameters["headers"] = parseTrainingCSV(
        inputDir + "/train_2d_rad_classification.csv"
    )
    parameters["model"]["num_channels"] = 3
    parameters = populate_header_in_parameters(parameters, parameters["headers"])
    # loop through selected models and train for single epoch
    for model in all_models_regression:
        parameters["model"]["architecture"] = model
        parameters["nested_training"]["testing"] = -5
        parameters["nested_training"]["validation"] = -5
        shutil.rmtree(outputDir)  # overwrite previous results
        Path(outputDir).mkdir(parents=True, exist_ok=True)
        TrainingManager(
            dataframe=training_data,
            outputDir=outputDir,
            parameters=parameters,
            device=device,
            reset_prev=True,
        )

    print("passed")


def test_train_classification_rad_3d(device):
    # read and initialize parameters for specific data dimension
    parameters = parseConfig(
        testingDir + "/config_classification.yaml", version_check_flag=False
    )
    parameters["modality"] = "rad"
    parameters["patch_size"] = patch_size["3D"]
    parameters["model"]["dimension"] = 3
    # read and parse csv
    training_data, parameters["headers"] = parseTrainingCSV(
        inputDir + "/train_3d_rad_classification.csv"
    )
    parameters["model"]["num_channels"] = len(parameters["headers"]["channelHeaders"])
    parameters = populate_header_in_parameters(parameters, parameters["headers"])
    # loop through selected models and train for single epoch
    for model in all_models_regression:
        parameters["model"]["architecture"] = model
        parameters["nested_training"]["testing"] = -5
        parameters["nested_training"]["validation"] = -5
        shutil.rmtree(outputDir)  # overwrite previous results
        Path(outputDir).mkdir(parents=True, exist_ok=True)
        TrainingManager(
            dataframe=training_data,
            outputDir=outputDir,
            parameters=parameters,
            device=device,
            reset_prev=True,
        )

    print("passed")


def test_inference_classification_rad_3d(device):
    # read and initialize parameters for specific data dimension
    parameters = parseConfig(
        testingDir + "/config_classification.yaml", version_check_flag=False
    )
    parameters["modality"] = "rad"
    parameters["patch_size"] = patch_size["3D"]
    parameters["model"]["dimension"] = 3
    # read and parse csv
    training_data, parameters["headers"] = parseTrainingCSV(
        inputDir + "/train_3d_rad_classification.csv"
    )
    parameters["model"]["num_channels"] = len(parameters["headers"]["channelHeaders"])
    parameters = populate_header_in_parameters(parameters, parameters["headers"])
    # loop through selected models and train for single epoch
    model = all_models_regression[0]
    parameters["model"]["architecture"] = model
    Path(outputDir).mkdir(parents=True, exist_ok=True)
    TrainingManager(
        dataframe=training_data,
        outputDir=outputDir,
        parameters=parameters,
        device=device,
        reset_prev=True,
    )
    parameters["output_dir"] = outputDir  # this is in inference mode
    InferenceManager(
        dataframe=training_data,
        outputDir=outputDir,
        parameters=parameters,
        device=device,
    )

    print("passed")


def test_inference_classification_with_logits_single_fold_rad_3d(device):
    # read and initialize parameters for specific data dimension
    parameters = parseConfig(
        testingDir + "/config_classification.yaml", version_check_flag=False
    )
    parameters["modality"] = "rad"
    parameters["patch_size"] = patch_size["3D"]
    parameters["model"]["dimension"] = 3
    parameters["model"]["final_layer"] = "logits"

    # read and parse csv
    training_data, parameters["headers"] = parseTrainingCSV(
        inputDir + "/train_3d_rad_classification.csv"
    )
    parameters["model"]["num_channels"] = len(parameters["headers"]["channelHeaders"])
    parameters = populate_header_in_parameters(parameters, parameters["headers"])
    # loop through selected models and train for single epoch
    model = all_models_regression[0]
    parameters["model"]["architecture"] = model
    Path(outputDir).mkdir(parents=True, exist_ok=True)
    TrainingManager(
        dataframe=training_data,
        outputDir=outputDir,
        parameters=parameters,
        device=device,
        reset_prev=True,
    )
    parameters["output_dir"] = outputDir  # this is in inference mode
    InferenceManager(
        dataframe=training_data,
        outputDir=outputDir,
        parameters=parameters,
        device=device,
    )

    print("passed")


def test_inference_classification_with_logits_multiple_folds_rad_3d(device):
    # read and initialize parameters for specific data dimension
    parameters = parseConfig(
        testingDir + "/config_classification.yaml", version_check_flag=False
    )
    parameters["modality"] = "rad"
    parameters["patch_size"] = patch_size["3D"]
    parameters["model"]["dimension"] = 3
    parameters["model"]["final_layer"] = "logits"
    # necessary for n-fold cross-validation inference
    parameters["nested_training"]["validation"] = 2

    # read and parse csv
    training_data, parameters["headers"] = parseTrainingCSV(
        inputDir + "/train_3d_rad_classification.csv"
    )
    parameters["model"]["num_channels"] = len(parameters["headers"]["channelHeaders"])
    parameters = populate_header_in_parameters(parameters, parameters["headers"])
    # loop through selected models and train for single epoch
    model = all_models_regression[0]
    parameters["model"]["architecture"] = model
    Path(outputDir).mkdir(parents=True, exist_ok=True)
    TrainingManager(
        dataframe=training_data,
        outputDir=outputDir,
        parameters=parameters,
        device=device,
        reset_prev=True,
    )
    parameters["output_dir"] = outputDir  # this is in inference mode
    InferenceManager(
        dataframe=training_data,
        outputDir=outputDir,
        parameters=parameters,
        device=device,
    )

    print("passed")


def test_scheduler_classification_rad_2d(device):
    # read and initialize parameters for specific data dimension
    parameters = parseConfig(
        testingDir + "/config_classification.yaml", version_check_flag=False
    )
    parameters["modality"] = "rad"
    parameters["patch_size"] = patch_size["2D"]
    parameters["model"]["dimension"] = 2
    # read and parse csv
    training_data, parameters["headers"] = parseTrainingCSV(
        inputDir + "/train_2d_rad_classification.csv"
    )
    parameters["model"]["num_channels"] = 3
    parameters["model"]["architecture"] = "densenet121"
    parameters["model"]["norm_type"] = "instance"
    parameters = populate_header_in_parameters(parameters, parameters["headers"])
    # loop through selected models and train for single epoch
    for scheduler in global_schedulers_dict:
        parameters["scheduler"] = {}
        parameters["scheduler"]["type"] = scheduler
        parameters["nested_training"]["testing"] = -5
        parameters["nested_training"]["validation"] = -5
        if os.path.exists(outputDir):
            shutil.rmtree(outputDir)  # overwrite previous results
        Path(outputDir).mkdir(parents=True, exist_ok=True)
        TrainingManager(
            dataframe=training_data,
            outputDir=outputDir,
            parameters=parameters,
            device=device,
            reset_prev=True,
        )

    shutil.rmtree(outputDir)
    print("passed")


def test_optimizer_classification_rad_2d(device):
    # read and initialize parameters for specific data dimension
    parameters = parseConfig(
        testingDir + "/config_classification.yaml", version_check_flag=False
    )
    parameters["modality"] = "rad"
    parameters["patch_size"] = patch_size["2D"]
    parameters["model"]["dimension"] = 2
    # read and parse csv
    training_data, parameters["headers"] = parseTrainingCSV(
        inputDir + "/train_2d_rad_classification.csv"
    )
    parameters["model"]["num_channels"] = 3
    parameters["model"]["architecture"] = "densenet121"
    parameters["model"]["norm_type"] = "none"
    parameters = populate_header_in_parameters(parameters, parameters["headers"])
    # loop through selected models and train for single epoch
    for optimizer in global_optimizer_dict:
        parameters["optimizer"] = {}
        parameters["optimizer"]["type"] = optimizer
        parameters["nested_training"]["testing"] = -5
        parameters["nested_training"]["validation"] = -5
        if os.path.exists(outputDir):
            shutil.rmtree(outputDir)  # overwrite previous results
        Path(outputDir).mkdir(parents=True, exist_ok=True)
        TrainingManager(
            dataframe=training_data,
            outputDir=outputDir,
            parameters=parameters,
            device=device,
            reset_prev=True,
        )

    shutil.rmtree(outputDir)
    print("passed")


def test_clip_train_classification_rad_3d(device):
    # read and initialize parameters for specific data dimension
    parameters = parseConfig(
        testingDir + "/config_classification.yaml", version_check_flag=False
    )
    parameters["modality"] = "rad"
    parameters["patch_size"] = patch_size["3D"]
    parameters["model"]["dimension"] = 3
    # read and parse csv
    training_data, parameters["headers"] = parseTrainingCSV(
        inputDir + "/train_3d_rad_classification.csv"
    )
    parameters["model"]["num_channels"] = len(parameters["headers"]["channelHeaders"])
    parameters["model"]["architecture"] = "vgg16"
    parameters["model"]["norm_type"] = "None"
    parameters = populate_header_in_parameters(parameters, parameters["headers"])
    # loop through selected models and train for single epoch
    for clip_mode in all_clip_modes:
        parameters["clip_mode"] = clip_mode
        parameters["nested_training"]["testing"] = -5
        parameters["nested_training"]["validation"] = -5
        # shutil.rmtree(outputDir)  # overwrite previous results
        Path(outputDir).mkdir(parents=True, exist_ok=True)
        TrainingManager(
            dataframe=training_data,
            outputDir=outputDir,
            parameters=parameters,
            device=device,
            reset_prev=True,
        )
    shutil.rmtree(outputDir)  # overwrite previous results
    print("passed")


def test_normtype_train_segmentation_rad_3d(device):
    # read and initialize parameters for specific data dimension
    print("Starting 3D Rad segmentation tests for normtype")
    # read and parse csv
    # read and initialize parameters for specific data dimension
    parameters = parseConfig(
        testingDir + "/config_segmentation.yaml", version_check_flag=False
    )
    training_data, parameters["headers"] = parseTrainingCSV(
        inputDir + "/train_3d_rad_segmentation.csv"
    )
    parameters["patch_size"] = patch_size["3D"]
    parameters["model"]["dimension"] = 3
    parameters["model"]["class_list"] = [0, 1]
    parameters["model"]["amp"] = True
    parameters["save_output"] = True
    parameters["data_postprocessing"] = {"fill_holes"}
    parameters["in_memory"] = True
    parameters["model"]["num_channels"] = len(parameters["headers"]["channelHeaders"])
    parameters = populate_header_in_parameters(parameters, parameters["headers"])
    # loop through selected models and train for single epoch
    for norm in ["batch", "instance"]:
        for model in ["resunet", "unet", "fcn"]:
            parameters["model"]["architecture"] = model
            parameters["model"]["norm_type"] = norm
            parameters["nested_training"]["testing"] = -5
            parameters["nested_training"]["validation"] = -5
            Path(outputDir).mkdir(parents=True, exist_ok=True)
            TrainingManager(
                dataframe=training_data,
                outputDir=outputDir,
                parameters=parameters,
                device=device,
                reset_prev=True,
            )
            shutil.rmtree(outputDir)  # overwrite previous results
        print("passed")


def test_metrics_segmentation_rad_2d(device):
    print("Starting 2D Rad segmentation tests for metrics")
    # read and parse csv
    parameters = parseConfig(
        testingDir + "/config_segmentation.yaml", version_check_flag=False
    )
    training_data, parameters["headers"] = parseTrainingCSV(
        inputDir + "/train_2d_rad_segmentation.csv"
    )
    parameters["patch_size"] = patch_size["2D"]
    parameters["model"]["dimension"] = 2
    parameters["model"]["class_list"] = [0, 255]
    parameters["model"]["amp"] = True
    parameters["save_output"] = True
    parameters["model"]["num_channels"] = 3
    parameters["metrics"] = ["dice", "hausdorff", "hausdorff95"]
    parameters["model"]["architecture"] = "resunet"
    parameters = populate_header_in_parameters(parameters, parameters["headers"])
    Path(outputDir).mkdir(parents=True, exist_ok=True)
    TrainingManager(
        dataframe=training_data,
        outputDir=outputDir,
        parameters=parameters,
        device=device,
        reset_prev=True,
    )
    shutil.rmtree(outputDir)  # overwrite previous results

    print("passed")


def test_metrics_regression_rad_2d(device):
    print("Starting 2D Rad regression tests for metrics")
    # read and parse csv
    parameters = parseConfig(
        testingDir + "/config_regression.yaml", version_check_flag=False
    )
    training_data, parameters["headers"] = parseTrainingCSV(
        inputDir + "/train_2d_rad_regression.csv"
    )
    parameters["patch_size"] = patch_size["2D"]
    parameters["model"]["dimension"] = 2
    parameters["model"]["class_list"] = [0, 255]
    parameters["model"]["norm_type"] = "instance"
    parameters["model"]["amp"] = False
    parameters["model"]["num_channels"] = 3
    parameters["model"]["architecture"] = "vgg11"
    parameters = populate_header_in_parameters(parameters, parameters["headers"])
    Path(outputDir).mkdir(parents=True, exist_ok=True)
    TrainingManager(
        dataframe=training_data,
        outputDir=outputDir,
        parameters=parameters,
        device=device,
        reset_prev=True,
    )
    shutil.rmtree(outputDir)  # overwrite previous results

    print("passed")


def test_losses_segmentation_rad_2d(device):
    print("Starting 2D Rad segmentation tests for losses")
    # read and parse csv
    parameters = parseConfig(
        testingDir + "/config_segmentation.yaml", version_check_flag=False
    )
    training_data, parameters["headers"] = parseTrainingCSV(
        inputDir + "/train_2d_rad_segmentation.csv"
    )
    parameters["patch_size"] = patch_size["2D"]
    parameters["model"]["dimension"] = 2
    parameters["model"]["class_list"] = [0, 255]
    # disabling amp because some losses do not support Half, yet
    parameters["model"]["amp"] = False
    parameters["model"]["num_channels"] = 3
    parameters["model"]["architecture"] = "resunet"
    parameters["metrics"] = ["dice"]
    parameters = populate_header_in_parameters(parameters, parameters["headers"])
    # loop through selected models and train for single epoch
    for loss_type in ["dc", "dc_log", "dcce", "dcce_logits", "tversky"]:
        parameters["loss_function"] = loss_type
        parameters["nested_training"]["testing"] = -5
        parameters["nested_training"]["validation"] = -5
        Path(outputDir).mkdir(parents=True, exist_ok=True)
        TrainingManager(
            dataframe=training_data,
            outputDir=outputDir,
            parameters=parameters,
            device=device,
            reset_prev=True,
        )
        shutil.rmtree(outputDir)  # overwrite previous results
    print("passed")


def test_config_read():
    print("Starting testing reading configuration")
    # read and parse csv
    file_config_temp = os.path.join(testingDir, "config_segmentation_temp.yaml")
    # if found in previous run, discard.
    if os.path.exists(file_config_temp):
        os.remove(file_config_temp)

    parameters = parseConfig(
        os.path.abspath(baseConfigDir + "/config_all_options.yaml"),
        version_check_flag=False,
    )
    parameters["data_preprocessing"]["resize"] = [128, 128]

    with open(file_config_temp, "w") as file:
        yaml.dump(parameters, file)

    parameters = parseConfig(file_config_temp, version_check_flag=True)

    training_data, parameters["headers"] = parseTrainingCSV(
        inputDir + "/train_2d_rad_segmentation.csv"
    )
    if not parameters:
        sys.exit(1)
    data_loader = ImagesFromDataFrame(training_data, parameters, True, "unit_test")
    if not data_loader:
        sys.exit(1)
    print("passed")


def test_cli_function_preprocess():
    print("Starting testing cli function preprocess")
    file_config = os.path.join(testingDir, "config_segmentation.yaml")
    file_config_temp = os.path.join(testingDir, "config_segmentation_temp.yaml")
    # if found in previous run, discard.
    if os.path.exists(file_config_temp):
        os.remove(file_config_temp)
        parameter_pickle_file = os.path.join(outputDir, "parameters.pkl")
        if os.path.exists(parameter_pickle_file):
            os.remove(parameter_pickle_file)
    file_data = os.path.join(inputDir, "train_2d_rad_segmentation.csv")

    parameters = parseConfig(file_config)
    parameters["patch_size"] = patch_size["2D"]
    parameters["model"]["dimension"] = 2
    parameters["model"]["class_list"] = "[0, 255||125]"
    # disabling amp because some losses do not support Half, yet
    parameters["model"]["amp"] = False
    parameters["model"]["num_channels"] = 3
    parameters["model"]["architecture"] = "unet"
    parameters["metrics"] = ["dice"]
    parameters["patch_sampler"] = "label"
    parameters["weighted_loss"] = True
    parameters["save_output"] = True
    parameters["data_preprocessing"]["to_canonical"] = None

    # store this separately for preprocess testing
    with open(file_config_temp, "w") as outfile:
        yaml.dump(parameters, outfile, default_flow_style=False)

    preprocess_and_save(file_data, file_config_temp, outputDir)
    training_data, parameters["headers"] = parseTrainingCSV(
        outputDir + "/data_processed.csv"
    )

    # check that the length of training data is what we expect
    assert len(training_data) == 10, "Number of rows in dataframe is not 10"

    shutil.rmtree(outputDir)  # overwrite previous results
    print("passed")


def test_cli_function_mainrun(device):
    print("Starting testing cli function main_run")
    parameters = parseConfig(
        testingDir + "/config_segmentation.yaml", version_check_flag=False
    )
    file_config_temp = os.path.join(testingDir, "config_segmentation_temp.yaml")
    # if found in previous run, discard.
    if os.path.exists(file_config_temp):
        os.remove(file_config_temp)

    parameters["patch_size"] = patch_size["2D"]
    parameters["num_epochs"] = 1
    parameters["nested_training"]["testing"] = 1
    parameters["model"]["dimension"] = 2
    parameters["model"]["class_list"] = [0, 255]
    parameters["model"]["amp"] = True
    parameters["model"]["num_channels"] = 3
    parameters["metrics"] = [
        "dice",
    ]
    parameters["model"]["architecture"] = "unet"

    with open(file_config_temp, "w") as file:
        yaml.dump(parameters, file)

    file_data = os.path.join(inputDir, "train_2d_rad_segmentation.csv")

    main_run(file_data, file_config_temp, outputDir, True, device, True)
    shutil.rmtree(outputDir)  # overwrite previous results
    print("passed")


def test_dataloader_construction_train_segmentation_3d(device):
    print("Starting 3D Rad segmentation tests")
    # read and parse csv
    # read and initialize parameters for specific data dimension
    parameters = parseConfig(
        testingDir + "/config_segmentation.yaml", version_check_flag=False
    )
    params_all_preprocessing_and_augs = parseConfig(
        testingDir + "/../samples/config_all_options.yaml"
    )

    # take preprocessing and augmentations from all options
    for key in ["data_preprocessing", "data_augmentation"]:
        parameters[key] = params_all_preprocessing_and_augs[key]

    # customize parameters to maximize test coverage
    parameters["data_preprocessing"].pop("normalize", None)
    parameters["data_preprocessing"]["normalize_nonZero"] = None
    parameters["data_preprocessing"]["default_probability"] = 1
    parameters.pop("nested_training", None)
    parameters["nested_training"] = {}
    parameters["nested_training"]["testing"] = 1
    parameters["nested_training"]["validation"] = -5

    training_data, parameters["headers"] = parseTrainingCSV(
        inputDir + "/train_3d_rad_segmentation.csv"
    )
    parameters["patch_size"] = patch_size["3D"]
    parameters["save_training"] = True
    parameters["model"]["dimension"] = 3
    parameters["model"]["class_list"] = [0, 1]
    parameters["model"]["amp"] = True
    parameters["model"]["num_channels"] = len(parameters["headers"]["channelHeaders"])
    parameters["model"]["architecture"] = "unet"
    parameters["weighted_loss"] = False
    parameters = populate_header_in_parameters(parameters, parameters["headers"])
    # loop through selected models and train for single epoch
    Path(outputDir).mkdir(parents=True, exist_ok=True)
    TrainingManager(
        dataframe=training_data,
        outputDir=outputDir,
        parameters=parameters,
        device=device,
        reset_prev=True,
    )
    shutil.rmtree(outputDir)  # overwrite previous results
    print("passed")


def test_preprocess_functions():
    print("Starting testing preprocessing functions")
    # initialize an input which has values between [-1,1]
    # checking tensor with last dimension of size 1
    input_tensor = 2 * torch.rand(3, 256, 256, 1) - 1
    input_transformed = global_preprocessing_dict["normalize_div_by_255"](input_tensor)
    input_tensor = 2 * torch.rand(1, 3, 256, 256) - 1
    input_transformed = global_preprocessing_dict["normalize_imagenet"](input_tensor)
    input_transformed = global_preprocessing_dict["normalize_standardize"](input_tensor)
    input_transformed = global_preprocessing_dict["normalize_div_by_255"](input_tensor)
    parameters_dict = {}
    parameters_dict["min"] = 0.25
    parameters_dict["max"] = 0.75
    input_transformed = global_preprocessing_dict["threshold"](parameters_dict)(
        input_tensor
    )
    assert (
        torch.count_nonzero(
            input_transformed[input_transformed < parameters_dict["min"]]
            > parameters_dict["max"]
        )
        == 0
    ), "Input should be thresholded"

    input_transformed = global_preprocessing_dict["clip"](parameters_dict)(input_tensor)
    assert (
        torch.count_nonzero(
            input_transformed[input_transformed < parameters_dict["min"]]
            > parameters_dict["max"]
        )
        == 0
    ), "Input should be clipped"

    non_zero_normalizer = global_preprocessing_dict["normalize_nonZero_masked"]
    input_transformed = non_zero_normalizer(input_tensor)
    non_zero_normalizer = global_preprocessing_dict["normalize_positive"]
    input_transformed = non_zero_normalizer(input_tensor)
    non_zero_normalizer = global_preprocessing_dict["normalize_nonZero"]
    input_transformed = non_zero_normalizer(input_tensor)

    ## hole-filling tests
    # tensor input
    input_transformed = fill_holes(input_tensor)
    # sitk.Image input
    input_tensor_image = sitk.GetImageFromArray(input_tensor.numpy())
    input_transformed = fill_holes(input_tensor_image)

    input_tensor = torch.rand(1, 256, 256, 256)
    cropper = global_preprocessing_dict["crop_external_zero_planes"](
        patch_size=[128, 128, 128]
    )
    input_transformed = cropper(input_tensor)

    cropper = global_preprocessing_dict["crop"]([64, 64, 64])
    input_transformed = cropper(input_tensor)
    assert input_transformed.shape == (1, 128, 128, 128), "Cropping should work"

    cropper = global_preprocessing_dict["centercrop"]([128, 128, 128])
    input_transformed = cropper(input_tensor)
    assert input_transformed.shape == (1, 128, 128, 128), "Center-crop should work"

    # test pure morphological operations
    input_tensor_3d = torch.rand(1, 1, 256, 256, 256)
    input_tensor_2d = torch.rand(1, 3, 256, 256)
    for mode in ["dilation", "erosion", "opening", "closing"]:
        input_transformed_3d = torch_morphological(input_tensor_3d, mode=mode)
        input_transformed_2d = torch_morphological(input_tensor_2d, mode=mode)

    print("passed")


def test_augmentation_functions():
    print("Starting testing augmentation functions")
    params_all_preprocessing_and_augs = parseConfig(
        testingDir + "/../samples/config_all_options.yaml"
    )

    # this is for rgb augmentation
    input_tensor = torch.rand(3, 128, 128, 1)
    temp = global_augs_dict["colorjitter"](
        params_all_preprocessing_and_augs["data_augmentation"]["colorjitter"]
    )
    output_tensor = None
    output_tensor = temp(input_tensor)
    assert output_tensor != None, "RGB Augmentation should work"

    # ensuring all code paths are covered
    for key in ["brightness", "contrast", "saturation", "hue"]:
        params_all_preprocessing_and_augs["data_augmentation"]["colorjitter"][
            key
        ] = 0.25
    temp = global_augs_dict["colorjitter"](
        params_all_preprocessing_and_augs["data_augmentation"]["colorjitter"]
    )
    output_tensor = None
    output_tensor = temp(input_tensor)
    assert output_tensor != None, "RGB Augmentation should work"

    # this is for all other augmentations
    input_tensor = torch.rand(3, 128, 128, 128)
    for aug in params_all_preprocessing_and_augs["data_augmentation"]:
        aug_lower = aug.lower()
        output_tensor = None
        if aug_lower in global_augs_dict:
            print(aug_lower)
            output_tensor = global_augs_dict[aug](
                params_all_preprocessing_and_augs["data_augmentation"][aug_lower]
            )(input_tensor)
            assert output_tensor != None, "Augmentation should work"

    print("passed")


def test_checkpointing_segmentation_rad_2d(device):
    print("Starting 2D Rad segmentation tests for metrics")
    # read and parse csv
    parameters = parseConfig(
        testingDir + "/config_segmentation.yaml", version_check_flag=False
    )
    training_data, parameters["headers"] = parseTrainingCSV(
        inputDir + "/train_2d_rad_segmentation.csv"
    )
    parameters["patch_size"] = patch_size["2D"]
    parameters["num_epochs"] = 1
    parameters["nested_training"]["testing"] = 1
    parameters["model"]["dimension"] = 2
    parameters["model"]["class_list"] = [0, 255]
    parameters["model"]["amp"] = True
    parameters["model"]["num_channels"] = 3
    parameters["metrics"] = [
        "dice",
        "dice_per_label",
        "hausdorff",
        "hausdorff95",
        "hd95_per_label",
        "hd100_per_label",
    ]
    parameters["model"]["architecture"] = "unet"
    parameters = populate_header_in_parameters(parameters, parameters["headers"])
    Path(outputDir).mkdir(parents=True, exist_ok=True)
    TrainingManager(
        dataframe=training_data,
        outputDir=outputDir,
        parameters=parameters,
        device=device,
        reset_prev=True,
    )
    parameters["num_epochs"] = 2
    parameters["nested_training"]["validation"] = -2
    parameters["nested_training"]["testing"] = 1
    TrainingManager(
        dataframe=training_data,
        outputDir=outputDir,
        parameters=parameters,
        device=device,
        reset_prev=False,
    )
    shutil.rmtree(outputDir)  # overwrite previous results

    print("passed")


def test_model_patch_divisibility():
    print("Starting patch divisibility tests")
    parameters = parseConfig(
        testingDir + "/config_segmentation.yaml", version_check_flag=False
    )
    training_data, parameters["headers"] = parseTrainingCSV(
        inputDir + "/train_2d_rad_segmentation.csv"
    )
    parameters["model"]["architecture"] = "unet"
    parameters["patch_size"] = [127, 127, 1]
    parameters["num_epochs"] = 1
    parameters["nested_training"]["testing"] = 1
    parameters["model"]["dimension"] = 2
    parameters["model"]["class_list"] = [0, 255]
    parameters["model"]["amp"] = True
    parameters["model"]["num_channels"] = 3
    parameters["metrics"] = ["dice", "hausdorff", "hausdorff95"]
    parameters = populate_header_in_parameters(parameters, parameters["headers"])

    # this assertion should fail
    with pytest.raises(Exception) as e_info:
        global_models_dict[parameters["model"]["architecture"]](parameters=parameters)

    parameters["model"]["architecture"] = "uinc"
    parameters["model"]["base_filters"] = 11

    # this assertion should fail
    with pytest.raises(Exception) as e_info:
        global_models_dict[parameters["model"]["architecture"]](parameters=parameters)

    print("passed")


def test_one_hot_logic():
    print("Starting one hot logic tests")
    random_array = np.random.randint(5, size=(20, 20, 20))
    img = sitk.GetImageFromArray(random_array)
    img_array = sitk.GetArrayFromImage(img)
    img_tensor = torch.from_numpy(img_array).to(torch.float16)
    img_tensor = img_tensor.unsqueeze(0)
    img_tensor = img_tensor.unsqueeze(0)

    class_list = [*range(0, np.max(random_array) + 1)]
    img_tensor_oh = one_hot(img_tensor, class_list)
    img_tensor_oh_rev_array = reverse_one_hot(img_tensor_oh[0], class_list)
    comparison = random_array == img_tensor_oh_rev_array
    assert comparison.all(), "Arrays are not equal"

    class_list = [0, "1||2||3", 4]
    img_tensor_oh = one_hot(img_tensor, class_list)
    img_tensor_oh_rev_array = reverse_one_hot(img_tensor_oh[0], class_list)
    comparison = (random_array == 0) == (img_tensor_oh_rev_array == 0)
    assert comparison.all(), "Arrays at '0' are not equal"

    random_array_sp = (random_array == 1) + (random_array == 2) + (random_array == 3)
    img_tensor_oh_rev_array_sp = img_tensor_oh_rev_array == 1
    img_tensor_oh_rev_array_sp[random_array == 4] = False
    comparison = random_array_sp == img_tensor_oh_rev_array_sp
    assert comparison.all(), "Special arrays are not equal"

    # check for '4'
    img_tensor_oh_rev_array_sp = img_tensor_oh_rev_array == 1
    for i in [1, 2, 3]:
        img_tensor_oh_rev_array_sp[random_array == i] = False
    comparison = (random_array == 4) == img_tensor_oh_rev_array_sp
    assert comparison.all(), "Arrays at '4' are not equal"
    print("passed")


def test_anonymizer():
    print("Starting anomymizer tests")
    input_file = get_testdata_file("MR_small.dcm")

    output_file = os.path.join(testingDir, "MR_small_anonymized.dcm")
    if os.path.exists(output_file):
        os.remove(output_file)

    config_file = os.path.join(baseConfigDir, "config_anonymizer.yaml")

    run_anonymizer(input_file, output_file, config_file, "rad")

    os.remove(output_file)

    # test nifti conversion
    config_file_for_nifti = os.path.join(testingDir, "config_anonymizer_nifti.yaml")
    with open(config_file, "r") as file_data:
        yaml_data = file_data.read()
    parameters = yaml.safe_load(yaml_data)
    parameters["convert_to_nifti"] = True
    with open(config_file_for_nifti, "w") as file:
        yaml.dump(parameters, file)

    # for nifti conversion, the input needs to be in a dir
    input_folder_for_nifti = os.path.join(testingDir, "nifti_input")
    Path(input_folder_for_nifti).mkdir(parents=True, exist_ok=True)
    shutil.copyfile(input_file, os.path.join(input_folder_for_nifti, "MR_small.dcm"))

    output_file = os.path.join(testingDir, "MR_small.nii.gz")

    run_anonymizer(input_folder_for_nifti, output_file, config_file_for_nifti, "rad")

    if not os.path.exists(output_file):
        raise Exception("Output NIfTI file was not created")

    for file_to_delete in [input_folder_for_nifti, config_file_for_nifti, output_file]:
        if os.path.exists(file_to_delete):
            if os.path.isdir(file_to_delete):
                shutil.rmtree(file_to_delete)
            else:
                os.remove(file_to_delete)
    print("passed")


def test_train_inference_segmentation_histology_2d(device):
    print("Starting histology train/inference tests")
    output_dir_patches = os.path.join(testingDir, "histo_patches")
<<<<<<< HEAD
=======
    if os.path.isdir(output_dir_patches):
        shutil.rmtree(output_dir_patches)
>>>>>>> 4e3255be
    Path(output_dir_patches).mkdir(parents=True, exist_ok=True)
    output_dir_patches_output = os.path.join(output_dir_patches, "histo_patches_output")
    Path(output_dir_patches_output).mkdir(parents=True, exist_ok=True)
    file_config_temp = os.path.join(
        output_dir_patches, "config_patch-extraction_temp.yaml"
    )
    # if found in previous run, discard.
    if os.path.exists(file_config_temp):
        os.remove(file_config_temp)

    parameters_patch = {}
    # extracting minimal number of patches to ensure that the test does not take too long
<<<<<<< HEAD
    parameters_patch["num_patches"] = 20
=======
    parameters_patch["num_patches"] = 5
>>>>>>> 4e3255be

    with open(file_config_temp, "w") as file:
        yaml.dump(parameters_patch, file)

    patch_extraction(
        inputDir + "/train_2d_histo_segmentation.csv",
        output_dir_patches_output,
        file_config_temp,
    )

    file_for_Training = os.path.join(output_dir_patches_output, "opm_train.csv")
    # read and parse csv
    parameters = parseConfig(
        testingDir + "/config_segmentation.yaml", version_check_flag=False
    )
    training_data, parameters["headers"] = parseTrainingCSV(file_for_Training)
    parameters["patch_size"] = patch_size["2D"]
    parameters["modality"] = "histo"
    parameters["model"]["dimension"] = 2
    parameters["model"]["class_list"] = [0, 255]
    parameters["model"]["amp"] = True
    parameters["model"]["num_channels"] = 3
    parameters = populate_header_in_parameters(parameters, parameters["headers"])
    parameters["model"]["architecture"] = "resunet"
<<<<<<< HEAD
    parameters["nested_training"]["testing"] = -5
    parameters["nested_training"]["validation"] = -5
    shutil.rmtree(outputDir)  # overwrite previous results
=======
    parameters["nested_training"]["testing"] = 1
    parameters["nested_training"]["validation"] = -2
    parameters["metrics"] = ["dice"]
    # overwrite previous results
    if os.path.isdir(outputDir):
        shutil.rmtree(outputDir)
>>>>>>> 4e3255be
    Path(outputDir).mkdir(parents=True, exist_ok=True)
    TrainingManager(
        dataframe=training_data,
        outputDir=outputDir,
        parameters=parameters,
        device=device,
        reset_prev=True,
    )
    parameters["output_dir"] = outputDir  # this is in inference mode
<<<<<<< HEAD
    InferenceManager(
        dataframe=training_data,
=======
    inference_data, parameters["headers"] = parseTrainingCSV(
        inputDir + "/train_2d_histo_segmentation.csv", train=False
    )

    InferenceManager(
        dataframe=inference_data,
>>>>>>> 4e3255be
        outputDir=outputDir,
        parameters=parameters,
        device=device,
    )

    shutil.rmtree(output_dir_patches)

    print("passed")<|MERGE_RESOLUTION|>--- conflicted
+++ resolved
@@ -1188,11 +1188,8 @@
 def test_train_inference_segmentation_histology_2d(device):
     print("Starting histology train/inference tests")
     output_dir_patches = os.path.join(testingDir, "histo_patches")
-<<<<<<< HEAD
-=======
     if os.path.isdir(output_dir_patches):
         shutil.rmtree(output_dir_patches)
->>>>>>> 4e3255be
     Path(output_dir_patches).mkdir(parents=True, exist_ok=True)
     output_dir_patches_output = os.path.join(output_dir_patches, "histo_patches_output")
     Path(output_dir_patches_output).mkdir(parents=True, exist_ok=True)
@@ -1205,11 +1202,7 @@
 
     parameters_patch = {}
     # extracting minimal number of patches to ensure that the test does not take too long
-<<<<<<< HEAD
-    parameters_patch["num_patches"] = 20
-=======
     parameters_patch["num_patches"] = 5
->>>>>>> 4e3255be
 
     with open(file_config_temp, "w") as file:
         yaml.dump(parameters_patch, file)
@@ -1234,18 +1227,12 @@
     parameters["model"]["num_channels"] = 3
     parameters = populate_header_in_parameters(parameters, parameters["headers"])
     parameters["model"]["architecture"] = "resunet"
-<<<<<<< HEAD
-    parameters["nested_training"]["testing"] = -5
-    parameters["nested_training"]["validation"] = -5
-    shutil.rmtree(outputDir)  # overwrite previous results
-=======
     parameters["nested_training"]["testing"] = 1
     parameters["nested_training"]["validation"] = -2
     parameters["metrics"] = ["dice"]
     # overwrite previous results
     if os.path.isdir(outputDir):
         shutil.rmtree(outputDir)
->>>>>>> 4e3255be
     Path(outputDir).mkdir(parents=True, exist_ok=True)
     TrainingManager(
         dataframe=training_data,
@@ -1255,17 +1242,12 @@
         reset_prev=True,
     )
     parameters["output_dir"] = outputDir  # this is in inference mode
-<<<<<<< HEAD
-    InferenceManager(
-        dataframe=training_data,
-=======
     inference_data, parameters["headers"] = parseTrainingCSV(
         inputDir + "/train_2d_histo_segmentation.csv", train=False
     )
 
     InferenceManager(
         dataframe=inference_data,
->>>>>>> 4e3255be
         outputDir=outputDir,
         parameters=parameters,
         device=device,
