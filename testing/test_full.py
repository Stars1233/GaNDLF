--- conflicted
+++ resolved
@@ -3529,20 +3529,10 @@
 
 
 def test_model_fail_generic_config(device):
-<<<<<<< HEAD
-    with pytest.raises(
-        ValidationError,
-        match="The input must be a valid option, please read the documentation",
-    ):
-        model = Model(
-            dimension=3,
-            architecture="fsdfsld",
-=======
     with pytest.raises(ValidationError, match = "The input must be a valid option, please read the documentation") :
         model = Model(
             dimension=3,
             architecture="fsdfsd",
->>>>>>> 00c86581
             final_layer="sigmoid",
             norm_type="batch",
             base_filters=32,
@@ -3555,11 +3545,8 @@
             ignore_label_validation=None,
             print_summary=True,
         )
-<<<<<<< HEAD
-=======
-
-
-
->>>>>>> 00c86581
+
+
+
 
     print("passed")