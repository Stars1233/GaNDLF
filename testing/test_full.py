from pathlib import Path
import requests, zipfile, io, os, csv, random, copy, shutil, sys, yaml, torch, pytest
import SimpleITK as sitk
import numpy as np
import pandas as pd

from pydicom.data import get_testdata_file

from GANDLF.data.ImagesFromDataFrame import ImagesFromDataFrame
from GANDLF.utils import *
from GANDLF.data.preprocessing import global_preprocessing_dict
from GANDLF.data.augmentation import global_augs_dict
from GANDLF.parseConfig import parseConfig
from GANDLF.training_manager import TrainingManager
from GANDLF.inference_manager import InferenceManager
from GANDLF.cli import main_run, preprocess_and_save, patch_extraction
from GANDLF.schedulers import global_schedulers_dict
from GANDLF.optimizers import global_optimizer_dict
from GANDLF.models import global_models_dict
from GANDLF.data.post_process import torch_morphological, fill_holes, get_mapped_label
from GANDLF.anonymize import run_anonymizer

device = "cpu"
## global defines
# pre-defined segmentation model types for testing
all_models_segmentation = [
    "lightunet",
    "lightunet_multilayer",
    "unet",
    "unet_multilayer",
    "deep_resunet",
    "fcn",
    "uinc",
    "msdnet",
]
# pre-defined regression/classification model types for testing
all_models_regression = [
    "densenet121",
    "vgg16",
    "resnet18",
    "resnet50",
    "efficientnetb0",
]
# pre-defined regression/classification model types for testing
all_models_classification = [
    "imagenet_vgg11",
    "imagenet_vgg11_bn",
    "imagenet_vgg13",
    "imagenet_vgg13_bn",
    "imagenet_vgg16",
    "imagenet_vgg16_bn",
    "imagenet_vgg19",
    "imagenet_vgg19_bn",
    "resnet18",
]

all_clip_modes = ["norm", "value", "agc"]
all_norm_type = ["batch", "instance"]

all_model_type = ["torch", "openvino"]

patch_size = {"2D": [128, 128, 1], "3D": [32, 32, 32]}

testingDir = Path(__file__).parent.absolute().__str__()
baseConfigDir = os.path.join(testingDir, os.pardir, "samples")
inputDir = os.path.join(testingDir, "data")
outputDir = os.path.join(testingDir, "data_output")
Path(outputDir).mkdir(parents=True, exist_ok=True)


"""
steps to follow to write tests:
[x] download sample data
[x] construct the training csv
[x] for each dir (application type) and sub-dir (image dimension), run training for a single epoch on cpu
  [x] separate tests for 2D and 3D segmentation
  [x] read default parameters from yaml config
  [x] for each type, iterate through all available segmentation model archs
  [x] call training manager with default parameters + current segmentation model arch
[ ] for each dir (application type) and sub-dir (image dimension), run inference for a single trained model per testing/validation split for a single subject on cpu
"""


def test_download_data():
    """
    This function downloads the sample data, which is the first step towards getting everything ready
    """
    urlToDownload = (
        "https://upenn.box.com/shared/static/y8162xkq1zz5555ye3pwadry2m2e39bs.zip"
    )
<<<<<<< HEAD
    # do not download data again
    if not Path(
        os.getcwd() + "/testing/data/test/3d_rad_segmentation/001/image.nii.gz"
    ).exists():
        print("AGAIN")
        print("Downloading and extracting sample data")
        r = requests.get(urlToDownload)
        z = zipfile.ZipFile(io.BytesIO(r.content))
        z.extractall("./testing")
=======

    files_check = [
        os.path.join(inputDir, "2d_histo_segmentation", "1", "image.tiff"),
        os.path.join(inputDir, "2d_rad_segmentation", "001", "image.png"),
        os.path.join(inputDir, "3d_rad_segmentation", "001", "image.nii.gz"),
    ]
    # check for missing subjects so that we do not download data again
    for file in files_check:
        if not os.path.isfile(file):
            print("Downloading and extracting sample data")
            r = requests.get(urlToDownload)
            z = zipfile.ZipFile(io.BytesIO(r.content))
            z.extractall(testingDir)
            break

    print("passed")
>>>>>>> 12874c18


def test_constructTrainingCSV():
    """
    This function constructs training csv
    """
    print("Constructing training CSVs")
    # inputDir = os.path.normpath('./testing/data')
    # delete previous csv files
    files = os.listdir(inputDir)
    for item in files:
        if item.endswith(".csv"):
            os.remove(os.path.join(inputDir, item))

    for application_data in os.listdir(inputDir):
        currentApplicationDir = os.path.join(inputDir, application_data)

        if "2d_rad_segmentation" in application_data:
            channelsID = "image.png"
            labelID = "mask.png"
        elif "3d_rad_segmentation" in application_data:
            channelsID = "image"
            labelID = "mask"
        elif "2d_histo_segmentation" in application_data:
            channelsID = "image"
            labelID = "mask"
        writeTrainingCSV(
            currentApplicationDir,
            channelsID,
            labelID,
            inputDir + "/train_" + application_data + ".csv",
        )

        # write regression and classification files
        application_data_regression = application_data.replace(
            "segmentation", "regression"
        )
        application_data_classification = application_data.replace(
            "segmentation", "classification"
        )
        with open(
            inputDir + "/train_" + application_data + ".csv", "r"
        ) as read_f, open(
            inputDir + "/train_" + application_data_regression + ".csv", "w", newline=""
        ) as write_reg, open(
            inputDir + "/train_" + application_data_classification + ".csv",
            "w",
            newline="",
        ) as write_class:
            csv_reader = csv.reader(read_f)
            csv_writer_1 = csv.writer(write_reg)
            csv_writer_2 = csv.writer(write_class)
            i = 0
            for row in csv_reader:
                if i == 0:
                    row.append("ValueToPredict")
                    csv_writer_2.writerow(row)
                    # row.append('ValueToPredict_2')
                    csv_writer_1.writerow(row)
                else:
                    row_regression = copy.deepcopy(row)
                    row_classification = copy.deepcopy(row)
                    row_regression.append(str(random.uniform(0, 1)))
                    # row_regression.append(str(random.uniform(0, 1)))
                    row_classification.append(str(random.randint(0, 2)))
                    csv_writer_1.writerow(row_regression)
                    csv_writer_2.writerow(row_classification)
                i += 1


def sanitize_outputDir():
    if os.path.isdir(outputDir):
        shutil.rmtree(outputDir)  # overwrite previous results
    Path(outputDir).mkdir(parents=True, exist_ok=True)


def test_train_segmentation_rad_2d(device):
    print("Starting 2D Rad segmentation tests")
    # read and parse csv
    parameters = parseConfig(
        testingDir + "/config_segmentation.yaml", version_check_flag=False
    )
    training_data, parameters["headers"] = parseTrainingCSV(
        inputDir + "/train_2d_rad_segmentation.csv"
    )
    parameters["modality"] = "rad"
    parameters["patch_size"] = patch_size["2D"]
    parameters["model"]["dimension"] = 2
    parameters["model"]["class_list"] = [0, 255]
    parameters["model"]["amp"] = True
    parameters["model"]["num_channels"] = 3
    parameters["model"]["onnx_export"] = False
    parameters = populate_header_in_parameters(parameters, parameters["headers"])
    # read and initialize parameters for specific data dimension
    for model in all_models_segmentation:
        parameters["model"]["architecture"] = model
        parameters["nested_training"]["testing"] = -5
        parameters["nested_training"]["validation"] = -5
        sanitize_outputDir()
        TrainingManager(
            dataframe=training_data,
            outputDir=outputDir,
            parameters=parameters,
            device=device,
            resume=False,
            reset=True,
        )

    print("passed")


def test_train_segmentation_sdnet_rad_2d(device):
    print("Starting 2D Rad segmentation tests")
    # read and parse csv
    parameters = parseConfig(
        testingDir + "/config_segmentation.yaml", version_check_flag=False
    )
    training_data, parameters["headers"] = parseTrainingCSV(
        inputDir + "/train_2d_rad_segmentation.csv"
    )
    # patch_size is custom for sdnet
    parameters["patch_size"] = [224, 224, 1]
    parameters["batch_size"] = 2
    parameters["model"]["dimension"] = 2
    parameters["model"]["class_list"] = [0, 255]
    parameters["model"]["num_channels"] = 1
    parameters["model"]["architecture"] = "sdnet"
    parameters["model"]["onnx_export"] = False
    parameters = populate_header_in_parameters(parameters, parameters["headers"])
    sanitize_outputDir()
    TrainingManager(
        dataframe=training_data,
        outputDir=outputDir,
        parameters=parameters,
        device=device,
        resume=False,
        reset=True,
    )

    print("passed")


def test_train_segmentation_rad_3d(device):
    print("Starting 3D Rad segmentation tests")
    # read and parse csv
    # read and initialize parameters for specific data dimension
    parameters = parseConfig(
        testingDir + "/config_segmentation.yaml", version_check_flag=False
    )
    training_data, parameters["headers"] = parseTrainingCSV(
        inputDir + "/train_3d_rad_segmentation.csv"
    )
    parameters["modality"] = "rad"
    parameters["patch_size"] = patch_size["3D"]
    parameters["model"]["dimension"] = 3
    parameters["model"]["class_list"] = [0, 1]
    parameters["model"]["amp"] = True
    parameters["in_memory"] = True
    parameters["model"]["num_channels"] = len(parameters["headers"]["channelHeaders"])
    parameters["model"]["onnx_export"] = False
    parameters = populate_header_in_parameters(parameters, parameters["headers"])
    # loop through selected models and train for single epoch
    for model in all_models_segmentation:
        parameters["model"]["architecture"] = model
        parameters["nested_training"]["testing"] = -5
        parameters["nested_training"]["validation"] = -5
        sanitize_outputDir()
        TrainingManager(
            dataframe=training_data,
            outputDir=outputDir,
            parameters=parameters,
            device=device,
            resume=False,
            reset=True,
        )

    print("passed")


def test_train_regression_rad_2d(device):
    print("Starting 2D Rad regression tests")
    # read and initialize parameters for specific data dimension
    parameters = parseConfig(
        testingDir + "/config_regression.yaml", version_check_flag=False
    )
    parameters["modality"] = "rad"
    parameters["patch_size"] = patch_size["2D"]
    parameters["model"]["dimension"] = 2
    parameters["model"]["amp"] = False
    # read and parse csv
    training_data, parameters["headers"] = parseTrainingCSV(
        inputDir + "/train_2d_rad_regression.csv"
    )
    parameters["model"]["num_channels"] = 3
    parameters["model"]["class_list"] = parameters["headers"]["predictionHeaders"]
    parameters["scaling_factor"] = 1
    parameters["model"]["onnx_export"] = False
    parameters = populate_header_in_parameters(parameters, parameters["headers"])
    # loop through selected models and train for single epoch
    for model in all_models_regression:
        parameters["model"]["architecture"] = model
        parameters["nested_training"]["testing"] = -5
        parameters["nested_training"]["validation"] = -5
        sanitize_outputDir()
        TrainingManager(
            dataframe=training_data,
            outputDir=outputDir,
            parameters=parameters,
            device=device,
            resume=False,
            reset=True,
        )

    print("passed")


def test_train_regression_rad_2d_imagenet(device):
    print("Starting 2D Rad regression tests for imagenet models")
    # read and initialize parameters for specific data dimension
    print("Starting 2D Rad regression tests for imagenet models")
    parameters = parseConfig(
        testingDir + "/config_regression.yaml", version_check_flag=False
    )
    parameters["patch_size"] = patch_size["2D"]
    parameters["model"]["dimension"] = 2
    parameters["model"]["amp"] = False
    # read and parse csv
    training_data, parameters["headers"] = parseTrainingCSV(
        inputDir + "/train_2d_rad_regression.csv"
    )
    parameters["model"]["num_channels"] = 3
    parameters["model"]["class_list"] = parameters["headers"]["predictionHeaders"]
    parameters["scaling_factor"] = 1
    parameters = populate_header_in_parameters(parameters, parameters["headers"])
    # loop through selected models and train for single epoch
    for model in all_models_classification:
        parameters["model"]["architecture"] = model
        parameters["nested_training"]["testing"] = 1
        parameters["nested_training"]["validation"] = -5
        sanitize_outputDir()
        TrainingManager(
            dataframe=training_data,
            outputDir=outputDir,
            parameters=parameters,
            device=device,
            resume=False,
            reset=True,
        )

    print("passed")


def test_train_brainage_rad_2d(device):
    print("Starting brain age tests")
    # read and initialize parameters for specific data dimension
    parameters = parseConfig(
        testingDir + "/config_regression.yaml", version_check_flag=False
    )
    parameters["modality"] = "rad"
    parameters["patch_size"] = patch_size["2D"]
    parameters["model"]["dimension"] = 2
    parameters["model"]["amp"] = False
    # read and parse csv
    training_data, parameters["headers"] = parseTrainingCSV(
        inputDir + "/train_2d_rad_regression.csv"
    )
    parameters["model"]["num_channels"] = 3
    parameters["model"]["class_list"] = parameters["headers"]["predictionHeaders"]
    parameters["scaling_factor"] = 1
    parameters["model"]["architecture"] = "brain_age"
    parameters["model"]["onnx_export"] = False
    parameters = populate_header_in_parameters(parameters, parameters["headers"])
    sanitize_outputDir()
    TrainingManager(
        dataframe=training_data,
        outputDir=outputDir,
        parameters=parameters,
        device=device,
        resume=False,
        reset=True,
    )

    print("passed")


def test_train_regression_rad_3d(device):
    print("Starting 3D Rad regression tests")
    # read and initialize parameters for specific data dimension
    parameters = parseConfig(
        testingDir + "/config_regression.yaml", version_check_flag=False
    )
    parameters["modality"] = "rad"
    parameters["patch_size"] = patch_size["3D"]
    parameters["model"]["dimension"] = 3
    # read and parse csv
    training_data, parameters["headers"] = parseTrainingCSV(
        inputDir + "/train_3d_rad_regression.csv"
    )
    parameters["model"]["num_channels"] = len(parameters["headers"]["channelHeaders"])
    parameters["model"]["class_list"] = parameters["headers"]["predictionHeaders"]
    parameters["model"]["onnx_export"] = False
    parameters = populate_header_in_parameters(parameters, parameters["headers"])
    # loop through selected models and train for single epoch
    for model in all_models_regression:
        if "efficientnet" in model:
            parameters["patch_size"] = [16, 16, 16]
        else:
            parameters["patch_size"] = patch_size["3D"]
        parameters["model"]["architecture"] = model
        parameters["nested_training"]["testing"] = -5
        parameters["nested_training"]["validation"] = -5
        sanitize_outputDir()
        TrainingManager(
            dataframe=training_data,
            outputDir=outputDir,
            parameters=parameters,
            device=device,
            resume=False,
            reset=True,
        )

    print("passed")


def test_train_classification_rad_2d(device):
    print("Starting 2D Rad classification tests")
    # read and initialize parameters for specific data dimension
    parameters = parseConfig(
        testingDir + "/config_classification.yaml", version_check_flag=False
    )
    parameters["modality"] = "rad"
    parameters["track_memory_usage"] = True
    parameters["patch_size"] = patch_size["2D"]
    parameters["model"]["dimension"] = 2
    # read and parse csv
    training_data, parameters["headers"] = parseTrainingCSV(
        inputDir + "/train_2d_rad_classification.csv"
    )
    parameters["model"]["num_channels"] = 3
    parameters["model"]["onnx_export"] = False
    parameters = populate_header_in_parameters(parameters, parameters["headers"])
    # loop through selected models and train for single epoch
    for model in all_models_regression:
        parameters["model"]["architecture"] = model
        parameters["nested_training"]["testing"] = -5
        parameters["nested_training"]["validation"] = -5
        sanitize_outputDir()
        TrainingManager(
            dataframe=training_data,
            outputDir=outputDir,
            parameters=parameters,
            device=device,
            resume=False,
            reset=True,
        )

    print("passed")


def test_train_classification_rad_3d(device):
    print("Starting 3D Rad classification tests")
    # read and initialize parameters for specific data dimension
    parameters = parseConfig(
        testingDir + "/config_classification.yaml", version_check_flag=False
    )
    parameters["modality"] = "rad"
    parameters["patch_size"] = patch_size["3D"]
    parameters["model"]["dimension"] = 3
    # read and parse csv
    training_data, parameters["headers"] = parseTrainingCSV(
        inputDir + "/train_3d_rad_classification.csv"
    )
    parameters["model"]["num_channels"] = len(parameters["headers"]["channelHeaders"])
    parameters = populate_header_in_parameters(parameters, parameters["headers"])
    parameters["model"]["onnx_export"] = False
    # loop through selected models and train for single epoch
    for model in all_models_regression:
        if "efficientnet" in model:
            parameters["patch_size"] = [16, 16, 16]
        else:
            parameters["patch_size"] = patch_size["3D"]
        parameters["model"]["architecture"] = model
        parameters["nested_training"]["testing"] = -5
        parameters["nested_training"]["validation"] = -5
        sanitize_outputDir()
        TrainingManager(
            dataframe=training_data,
            outputDir=outputDir,
            parameters=parameters,
            device=device,
            resume=False,
            reset=True,
        )

    print("passed")


def test_train_resume_inference_classification_rad_3d(device):
    print("Starting 3D Rad classification tests for resume and reset")
    # read and initialize parameters for specific data dimension
    parameters = parseConfig(
        testingDir + "/config_classification.yaml", version_check_flag=False
    )
    parameters["modality"] = "rad"
    parameters["patch_size"] = patch_size["3D"]
    parameters["model"]["dimension"] = 3
    # read and parse csv
    training_data, parameters["headers"] = parseTrainingCSV(
        inputDir + "/train_3d_rad_classification.csv"
    )
    parameters["model"]["num_channels"] = len(parameters["headers"]["channelHeaders"])
    parameters = populate_header_in_parameters(parameters, parameters["headers"])
    # loop through selected models and train for single epoch
    model = all_models_regression[0]
    parameters["model"]["architecture"] = model
    parameters["model"]["onnx_export"] = False
    sanitize_outputDir()
    TrainingManager(
        dataframe=training_data,
        outputDir=outputDir,
        parameters=parameters,
        device=device,
        resume=False,
        reset=True,
    )

    ## testing resume with parameter updates
    parameters["num_epochs"] = 2
    parameters["nested_training"]["testing"] = -5
    parameters["nested_training"]["validation"] = -5
    parameters["model"]["save_at_every_epoch"] = True
    TrainingManager(
        dataframe=training_data,
        outputDir=outputDir,
        parameters=parameters,
        device=device,
        resume=True,
        reset=False,
    )

    ## testing resume without parameter updates
    parameters["num_epochs"] = 1
    parameters["nested_training"]["testing"] = -5
    parameters["nested_training"]["validation"] = -5
    TrainingManager(
        dataframe=training_data,
        outputDir=outputDir,
        parameters=parameters,
        device=device,
        resume=False,
        reset=False,
    )

    parameters["output_dir"] = outputDir  # this is in inference mode
    InferenceManager(
        dataframe=training_data,
        outputDir=outputDir,
        parameters=parameters,
        device=device,
    )

    print("passed")


def test_inference_optimize_classification_rad_3d(device):
    print("Starting 3D Rad segmentation tests for optimization")
    # read and initialize parameters for specific data dimension
    parameters = parseConfig(
        testingDir + "/config_classification.yaml", version_check_flag=False
    )
    parameters["modality"] = "rad"
    parameters["patch_size"] = patch_size["3D"]
    parameters["model"]["dimension"] = 3
    # read and parse csv
    training_data, parameters["headers"] = parseTrainingCSV(
        inputDir + "/train_3d_rad_classification.csv"
    )
    parameters["model"]["num_channels"] = len(parameters["headers"]["channelHeaders"])
    parameters = populate_header_in_parameters(parameters, parameters["headers"])
    parameters["model"]["architecture"] = all_models_regression[0]
    parameters["model"]["onnx_export"] = True
    sanitize_outputDir()
    TrainingManager(
        dataframe=training_data,
        outputDir=outputDir,
        parameters=parameters,
        device=device,
        resume=False,
        reset=True,
    )

    ## testing inference
    for model_type in all_model_type:
        parameters["model"]["type"] = model_type
        parameters["output_dir"] = outputDir  # this is in inference mode
        InferenceManager(
            dataframe=training_data,
            outputDir=outputDir,
            parameters=parameters,
            device=device,
        )

    print("passed")


def test_inference_optimize_segmentation_rad_2d(device):
    print("Starting 2D Rad segmentation tests for optimization")
    # read and parse csv
    parameters = parseConfig(
        testingDir + "/config_segmentation.yaml", version_check_flag=False
    )
    training_data, parameters["headers"] = parseTrainingCSV(
        inputDir + "/train_2d_rad_segmentation.csv"
    )
    parameters["patch_size"] = patch_size["2D"]
    parameters["modality"] = "rad"
    parameters["model"]["dimension"] = 2
    parameters["model"]["class_list"] = [0, 255]
    parameters["model"]["amp"] = True
    parameters["save_output"] = True
    parameters["model"]["num_channels"] = 3
    parameters["metrics"] = ["dice"]
    parameters["model"]["architecture"] = "resunet"
    parameters["model"]["onnx_export"] = True
    parameters = populate_header_in_parameters(parameters, parameters["headers"])
    sanitize_outputDir()
    TrainingManager(
        dataframe=training_data,
        outputDir=outputDir,
        parameters=parameters,
        device=device,
        resume=False,
        reset=True,
    )

    ## testing inference
    for model_type in all_model_type:
        parameters["model"]["type"] = model_type
        parameters["output_dir"] = outputDir  # this is in inference mode
        InferenceManager(
            dataframe=training_data,
            outputDir=outputDir,
            parameters=parameters,
            device=device,
        )

    print("passed")


def test_inference_classification_with_logits_single_fold_rad_3d(device):
    print("Starting 3D Rad classification tests for single fold logits inference")
    # read and initialize parameters for specific data dimension
    parameters = parseConfig(
        testingDir + "/config_classification.yaml", version_check_flag=False
    )
    parameters["modality"] = "rad"
    parameters["patch_size"] = patch_size["3D"]
    parameters["model"]["dimension"] = 3
    parameters["model"]["final_layer"] = "logits"

    # read and parse csv
    training_data, parameters["headers"] = parseTrainingCSV(
        inputDir + "/train_3d_rad_classification.csv"
    )
    parameters["model"]["num_channels"] = len(parameters["headers"]["channelHeaders"])
    parameters = populate_header_in_parameters(parameters, parameters["headers"])
    # loop through selected models and train for single epoch
    model = all_models_regression[0]
    parameters["model"]["architecture"] = model
    parameters["model"]["onnx_export"] = False
    sanitize_outputDir()
    TrainingManager(
        dataframe=training_data,
        outputDir=outputDir,
        parameters=parameters,
        device=device,
        resume=False,
        reset=True,
    )
    ## this is to test if inference can run without having ground truth column
    training_data.drop("ValueToPredict", axis=1, inplace=True)
    training_data.drop("Label", axis=1, inplace=True)
    temp_infer_csv = os.path.join(outputDir, "temp_infer_csv.csv")
    training_data.to_csv(temp_infer_csv, index=False)
    # read and parse csv
    parameters = parseConfig(
        testingDir + "/config_classification.yaml", version_check_flag=False
    )
    training_data, parameters["headers"] = parseTrainingCSV(temp_infer_csv)
    parameters["output_dir"] = outputDir  # this is in inference mode
    parameters["output_dir"] = outputDir  # this is in inference mode
    parameters["modality"] = "rad"
    parameters["patch_size"] = patch_size["3D"]
    parameters["model"]["dimension"] = 3
    parameters["model"]["final_layer"] = "logits"
    parameters["model"]["num_channels"] = len(parameters["headers"]["channelHeaders"])
    parameters = populate_header_in_parameters(parameters, parameters["headers"])
    # loop through selected models and train for single epoch
    model = all_models_regression[0]
    parameters["model"]["architecture"] = model
    parameters["model"]["onnx_export"] = False
    InferenceManager(
        dataframe=training_data,
        outputDir=outputDir,
        parameters=parameters,
        device=device,
    )

    print("passed")


def test_inference_classification_with_logits_multiple_folds_rad_3d(device):
    print("Starting 3D Rad classification tests for multi-fold logits inference")
    # read and initialize parameters for specific data dimension
    parameters = parseConfig(
        testingDir + "/config_classification.yaml", version_check_flag=False
    )
    parameters["modality"] = "rad"
    parameters["patch_size"] = patch_size["3D"]
    parameters["model"]["dimension"] = 3
    parameters["model"]["final_layer"] = "logits"
    # necessary for n-fold cross-validation inference
    parameters["nested_training"]["validation"] = 2
    parameters["model"]["onnx_export"] = False
    # read and parse csv
    training_data, parameters["headers"] = parseTrainingCSV(
        inputDir + "/train_3d_rad_classification.csv"
    )
    parameters["model"]["num_channels"] = len(parameters["headers"]["channelHeaders"])
    parameters = populate_header_in_parameters(parameters, parameters["headers"])
    # loop through selected models and train for single epoch
    model = all_models_regression[0]
    parameters["model"]["architecture"] = model
    sanitize_outputDir()
    TrainingManager(
        dataframe=training_data,
        outputDir=outputDir,
        parameters=parameters,
        device=device,
        resume=False,
        reset=True,
    )
    parameters["output_dir"] = outputDir  # this is in inference mode
    InferenceManager(
        dataframe=training_data,
        outputDir=outputDir,
        parameters=parameters,
        device=device,
    )

    print("passed")


def test_scheduler_classification_rad_2d(device):
    print("Starting 2D Rad segmentation tests for scheduler")
    # read and initialize parameters for specific data dimension
    # loop through selected models and train for single epoch
    for scheduler in global_schedulers_dict:
        parameters = parseConfig(
            testingDir + "/config_classification.yaml", version_check_flag=False
        )
        parameters["modality"] = "rad"
        parameters["patch_size"] = patch_size["2D"]
        parameters["model"]["dimension"] = 2
        # read and parse csv
        training_data, parameters["headers"] = parseTrainingCSV(
            inputDir + "/train_2d_rad_classification.csv"
        )
        parameters["model"]["num_channels"] = 3
        parameters["model"]["architecture"] = "densenet121"
        parameters["model"]["norm_type"] = "instance"
        parameters = populate_header_in_parameters(parameters, parameters["headers"])
        parameters["model"]["onnx_export"] = False
        parameters["scheduler"] = {}
        parameters["scheduler"]["type"] = scheduler
        parameters["nested_training"]["testing"] = -5
        parameters["nested_training"]["validation"] = -5
        sanitize_outputDir()
        ## ensure parameters are parsed every single time
        file_config_temp = os.path.join(outputDir, "config_segmentation_temp.yaml")
        # if found in previous run, discard.
        if os.path.exists(file_config_temp):
            os.remove(file_config_temp)

        with open(file_config_temp, "w") as file:
            yaml.dump(parameters, file)

        parameters = parseConfig(file_config_temp, version_check_flag=False)
        TrainingManager(
            dataframe=training_data,
            outputDir=outputDir,
            parameters=parameters,
            device=device,
            resume=False,
            reset=True,
        )

    print("passed")


def test_optimizer_classification_rad_2d(device):
    print("Starting 2D Rad classification tests for optimizer")
    # read and initialize parameters for specific data dimension
    parameters = parseConfig(
        testingDir + "/config_classification.yaml", version_check_flag=False
    )
    parameters["modality"] = "rad"
    parameters["patch_size"] = patch_size["2D"]
    parameters["model"]["dimension"] = 2
    # read and parse csv
    training_data, parameters["headers"] = parseTrainingCSV(
        inputDir + "/train_2d_rad_classification.csv"
    )
    parameters["model"]["num_channels"] = 3
    parameters["model"]["architecture"] = "densenet121"
    parameters["model"]["norm_type"] = "none"
    parameters["model"]["onnx_export"] = False
    parameters = populate_header_in_parameters(parameters, parameters["headers"])
    # loop through selected models and train for single epoch
    for optimizer in global_optimizer_dict:
        parameters["optimizer"] = {}
        parameters["optimizer"]["type"] = optimizer
        parameters["nested_training"]["testing"] = -5
        parameters["nested_training"]["validation"] = -5
        if os.path.exists(outputDir):
            shutil.rmtree(outputDir)  # overwrite previous results
        Path(outputDir).mkdir(parents=True, exist_ok=True)
        TrainingManager(
            dataframe=training_data,
            outputDir=outputDir,
            parameters=parameters,
            device=device,
            resume=False,
            reset=True,
        )

    print("passed")


def test_clip_train_classification_rad_3d(device):
    print("Starting 3D Rad classification tests for clipping")
    # read and initialize parameters for specific data dimension
    parameters = parseConfig(
        testingDir + "/config_classification.yaml", version_check_flag=False
    )
    parameters["modality"] = "rad"
    parameters["patch_size"] = patch_size["3D"]
    parameters["model"]["dimension"] = 3
    # read and parse csv
    training_data, parameters["headers"] = parseTrainingCSV(
        inputDir + "/train_3d_rad_classification.csv"
    )
    parameters["model"]["num_channels"] = len(parameters["headers"]["channelHeaders"])
    parameters["model"]["architecture"] = "vgg16"
    parameters["model"]["norm_type"] = "None"
    parameters["model"]["onnx_export"] = False
    parameters = populate_header_in_parameters(parameters, parameters["headers"])
    # loop through selected models and train for single epoch
    for clip_mode in all_clip_modes:
        parameters["clip_mode"] = clip_mode
        parameters["nested_training"]["testing"] = -5
        parameters["nested_training"]["validation"] = -5
        sanitize_outputDir()
        TrainingManager(
            dataframe=training_data,
            outputDir=outputDir,
            parameters=parameters,
            device=device,
            resume=False,
            reset=True,
        )
    print("passed")


def test_normtype_train_segmentation_rad_3d(device):
    print("Starting 3D Rad segmentation tests for normtype")
    # read and initialize parameters for specific data dimension
    # read and parse csv
    # read and initialize parameters for specific data dimension
    parameters = parseConfig(
        testingDir + "/config_segmentation.yaml", version_check_flag=False
    )
    training_data, parameters["headers"] = parseTrainingCSV(
        inputDir + "/train_3d_rad_segmentation.csv"
    )
    parameters["patch_size"] = patch_size["3D"]
    parameters["model"]["dimension"] = 3
    parameters["model"]["class_list"] = [0, 1]
    parameters["model"]["amp"] = True
    parameters["save_output"] = True
    parameters["data_postprocessing"] = {"fill_holes"}
    parameters["in_memory"] = True
    parameters["model"]["onnx_export"] = False
    parameters["model"]["num_channels"] = len(parameters["headers"]["channelHeaders"])
    parameters = populate_header_in_parameters(parameters, parameters["headers"])
    # loop through selected models and train for single epoch
    for norm in ["batch", "instance"]:
        for model in ["resunet", "unet", "fcn"]:
            parameters["model"]["architecture"] = model
            parameters["model"]["norm_type"] = norm
            parameters["nested_training"]["testing"] = -5
            parameters["nested_training"]["validation"] = -5
            if os.path.isdir(outputDir):
                shutil.rmtree(outputDir)  # overwrite previous results
            Path(outputDir).mkdir(parents=True, exist_ok=True)
            TrainingManager(
                dataframe=training_data,
                outputDir=outputDir,
                parameters=parameters,
                device=device,
                resume=False,
                reset=True,
            )

        print("passed")


def test_metrics_segmentation_rad_2d(device):
    print("Starting 2D Rad segmentation tests for metrics")
    # read and parse csv
    parameters = parseConfig(
        testingDir + "/config_segmentation.yaml", version_check_flag=False
    )
    training_data, parameters["headers"] = parseTrainingCSV(
        inputDir + "/train_2d_rad_segmentation.csv"
    )
    parameters["modality"] = "rad"
    parameters["patch_size"] = patch_size["2D"]
    parameters["model"]["dimension"] = 2
    parameters["model"]["class_list"] = [0, 255]
    parameters["model"]["amp"] = True
    parameters["save_output"] = True
    parameters["model"]["num_channels"] = 3
    parameters["metrics"] = ["dice", "hausdorff", "hausdorff95"]
    parameters["model"]["architecture"] = "resunet"
    parameters["model"]["onnx_export"] = False
    parameters = populate_header_in_parameters(parameters, parameters["headers"])
    sanitize_outputDir()
    TrainingManager(
        dataframe=training_data,
        outputDir=outputDir,
        parameters=parameters,
        device=device,
        resume=False,
        reset=True,
    )

    print("passed")


def test_metrics_regression_rad_2d(device):
    print("Starting 2D Rad regression tests for metrics")
    # read and parse csv
    parameters = parseConfig(
        testingDir + "/config_regression.yaml", version_check_flag=False
    )
    training_data, parameters["headers"] = parseTrainingCSV(
        inputDir + "/train_2d_rad_regression.csv"
    )
    parameters["modality"] = "rad"
    parameters["patch_size"] = patch_size["2D"]
    parameters["model"]["dimension"] = 2
    parameters["model"]["class_list"] = [0, 255]
    parameters["model"]["norm_type"] = "instance"
    parameters["model"]["amp"] = False
    parameters["model"]["num_channels"] = 3
    parameters["model"]["architecture"] = "vgg11"
    parameters["model"]["onnx_export"] = False
    parameters = populate_header_in_parameters(parameters, parameters["headers"])
    sanitize_outputDir()
    TrainingManager(
        dataframe=training_data,
        outputDir=outputDir,
        parameters=parameters,
        device=device,
        resume=False,
        reset=True,
    )

    print("passed")


def test_losses_segmentation_rad_2d(device):
    print("Starting 2D Rad segmentation tests for losses")
    # read and parse csv
    parameters = parseConfig(
        testingDir + "/config_segmentation.yaml", version_check_flag=False
    )
    training_data, parameters["headers"] = parseTrainingCSV(
        inputDir + "/train_2d_rad_segmentation.csv"
    )
    parameters["modality"] = "rad"
    parameters["patch_size"] = patch_size["2D"]
    parameters["model"]["dimension"] = 2
    parameters["model"]["class_list"] = [0, 255]
    # disabling amp because some losses do not support Half, yet
    parameters["model"]["amp"] = False
    parameters["model"]["num_channels"] = 3
    parameters["model"]["architecture"] = "resunet"
    parameters["metrics"] = ["dice"]
    parameters["model"]["onnx_export"] = False
    parameters = populate_header_in_parameters(parameters, parameters["headers"])
    # loop through selected models and train for single epoch
    for loss_type in ["dc", "dc_log", "dcce", "dcce_logits", "tversky"]:
        parameters["loss_function"] = loss_type
        parameters["nested_training"]["testing"] = -5
        parameters["nested_training"]["validation"] = -5
        sanitize_outputDir()
        TrainingManager(
            dataframe=training_data,
            outputDir=outputDir,
            parameters=parameters,
            device=device,
            resume=False,
            reset=True,
        )

    print("passed")


def test_config_read():
    print("Starting testing reading configuration")
    # read and parse csv
    file_config_temp = os.path.join(outputDir, "config_segmentation_temp.yaml")
    # if found in previous run, discard.
    if os.path.exists(file_config_temp):
        os.remove(file_config_temp)

    parameters = parseConfig(
        os.path.join(baseConfigDir, "config_all_options.yaml"),
        version_check_flag=False,
    )
    parameters["data_preprocessing"]["resize_image"] = [128, 128]

    with open(file_config_temp, "w") as file:
        yaml.dump(parameters, file)

    parameters = parseConfig(file_config_temp, version_check_flag=True)

    training_data, parameters["headers"] = parseTrainingCSV(
        inputDir + "/train_2d_rad_segmentation.csv"
    )
    if not parameters:
        sys.exit(1)
    data_loader = ImagesFromDataFrame(training_data, parameters, True, "unit_test")
    if not data_loader:
        sys.exit(1)

    os.remove(file_config_temp)

    # ensure resize_image is triggered
    parameters["data_preprocessing"].pop("resample")
    parameters["data_preprocessing"].pop("resample_min")
    parameters["data_preprocessing"]["resize_image"] = [128, 128]

    with open(file_config_temp, "w") as file:
        yaml.dump(parameters, file)

    parameters = parseConfig(file_config_temp, version_check_flag=True)

    training_data, parameters["headers"] = parseTrainingCSV(
        inputDir + "/train_2d_rad_segmentation.csv"
    )
    if not parameters:
        sys.exit(1)
    data_loader = ImagesFromDataFrame(training_data, parameters, True, "unit_test")
    if not data_loader:
        sys.exit(1)

    os.remove(file_config_temp)

    # ensure resize_patch is triggered
    parameters["data_preprocessing"].pop("resize_image")
    parameters["data_preprocessing"]["resize_patch"] = [64, 64]

    with open(file_config_temp, "w") as file:
        yaml.dump(parameters, file)

    parameters = parseConfig(file_config_temp, version_check_flag=True)

    training_data, parameters["headers"] = parseTrainingCSV(
        inputDir + "/train_2d_rad_segmentation.csv"
    )
    if not parameters:
        sys.exit(1)
    data_loader = ImagesFromDataFrame(training_data, parameters, True, "unit_test")
    if not data_loader:
        sys.exit(1)

    os.remove(file_config_temp)

    # ensure resize_image is triggered
    parameters["data_preprocessing"].pop("resize_patch")
    parameters["data_preprocessing"]["resize"] = [64, 64]

    with open(file_config_temp, "w") as file:
        yaml.dump(parameters, file)

    parameters = parseConfig(file_config_temp, version_check_flag=True)

    training_data, parameters["headers"] = parseTrainingCSV(
        inputDir + "/train_2d_rad_segmentation.csv"
    )
    if not parameters:
        sys.exit(1)
    data_loader = ImagesFromDataFrame(training_data, parameters, True, "unit_test")
    if not data_loader:
        sys.exit(1)

    os.remove(file_config_temp)

    print("passed")


def test_cli_function_preprocess():
    print("Starting testing cli function preprocess")
    file_config = os.path.join(testingDir, "config_segmentation.yaml")
    sanitize_outputDir()
    file_config_temp = os.path.join(outputDir, "config_segmentation_temp.yaml")
    file_data = os.path.join(inputDir, "train_2d_rad_segmentation.csv")

    parameters = parseConfig(file_config)
    parameters["modality"] = "rad"
    parameters["patch_size"] = patch_size["2D"]
    parameters["model"]["dimension"] = 2
    parameters["model"]["class_list"] = "[0, 255||125]"
    # disabling amp because some losses do not support Half, yet
    parameters["model"]["amp"] = False
    parameters["model"]["num_channels"] = 3
    parameters["model"]["architecture"] = "unet"
    parameters["metrics"] = ["dice"]
    parameters["patch_sampler"] = "label"
    parameters["weighted_loss"] = True
    parameters["save_output"] = True
    parameters["data_preprocessing"]["to_canonical"] = None
    parameters["data_preprocessing"]["rgba_to_rgb"] = None

    # store this separately for preprocess testing
    with open(file_config_temp, "w") as outfile:
        yaml.dump(parameters, outfile, default_flow_style=False)

    preprocess_and_save(file_data, file_config_temp, outputDir)
    training_data, parameters["headers"] = parseTrainingCSV(
        outputDir + "/data_processed.csv"
    )

    # check that the length of training data is what we expect
    assert len(training_data) == 10, "Number of rows in dataframe is not 10"

    print("passed")


def test_cli_function_mainrun(device):
    print("Starting testing cli function main_run")
    parameters = parseConfig(
        testingDir + "/config_segmentation.yaml", version_check_flag=False
    )
    file_config_temp = os.path.join(outputDir, "config_segmentation_temp.yaml")
    # if found in previous run, discard.
    if os.path.exists(file_config_temp):
        os.remove(file_config_temp)

    parameters["modality"] = "rad"
    parameters["patch_size"] = patch_size["2D"]
    parameters["num_epochs"] = 1
    parameters["nested_training"]["testing"] = 1
    parameters["model"]["dimension"] = 2
    parameters["model"]["class_list"] = [0, 255]
    parameters["model"]["amp"] = True
    parameters["model"]["num_channels"] = 3
    parameters["metrics"] = [
        "dice",
    ]
    parameters["model"]["architecture"] = "unet"

    with open(file_config_temp, "w") as file:
        yaml.dump(parameters, file)

    file_data = os.path.join(inputDir, "train_2d_rad_segmentation.csv")

    main_run(
        file_data, file_config_temp, outputDir, True, device, resume=False, reset=True
    )
    if os.path.isdir(outputDir):
        shutil.rmtree(outputDir)  # overwrite previous results
    print("passed")


def test_dataloader_construction_train_segmentation_3d(device):
    print("Starting 3D Rad segmentation tests")
    # read and parse csv
    # read and initialize parameters for specific data dimension
    parameters = parseConfig(
        testingDir + "/config_segmentation.yaml", version_check_flag=False
    )
    params_all_preprocessing_and_augs = parseConfig(
        os.path.join(baseConfigDir, "config_all_options.yaml")
    )

    # take preprocessing and augmentations from all options
    for key in ["data_preprocessing", "data_augmentation"]:
        parameters[key] = params_all_preprocessing_and_augs[key]

    # customize parameters to maximize test coverage
    parameters["data_preprocessing"].pop("normalize", None)
    parameters["data_preprocessing"]["normalize_nonZero"] = None
    parameters["data_preprocessing"]["default_probability"] = 1
    parameters.pop("nested_training", None)
    parameters["nested_training"] = {}
    parameters["nested_training"]["testing"] = 1
    parameters["nested_training"]["validation"] = -5

    training_data, parameters["headers"] = parseTrainingCSV(
        inputDir + "/train_3d_rad_segmentation.csv"
    )
    parameters["modality"] = "rad"
    parameters["patch_size"] = patch_size["3D"]
    parameters["save_training"] = True
    parameters["save_output"] = True
    parameters["model"]["dimension"] = 3
    parameters["model"]["class_list"] = [0, 1]
    parameters["model"]["amp"] = True
    parameters["model"]["num_channels"] = len(parameters["headers"]["channelHeaders"])
    parameters["model"]["architecture"] = "unet"
    parameters["weighted_loss"] = False
    parameters["model"]["onnx_export"] = False
    parameters["data_postprocessing"]["mapping"] = {0: 0, 1: 1}
    parameters["data_postprocessing"]["fill_holes"] = True
    parameters = populate_header_in_parameters(parameters, parameters["headers"])
    # loop through selected models and train for single epoch
    sanitize_outputDir()
    TrainingManager(
        dataframe=training_data,
        outputDir=outputDir,
        parameters=parameters,
        device=device,
        resume=False,
        reset=True,
    )

    print("passed")


def test_preprocess_functions():
    print("Starting testing preprocessing functions")
    # initialize an input which has values between [-1,1]
    # checking tensor with last dimension of size 1
    input_tensor = torch.rand(4, 256, 256, 1)
    input_transformed = global_preprocessing_dict["rgba2rgb"]()(input_tensor)
    assert input_transformed.shape[1] == 3, "Number of channels is not 3"
    input_tensor = 2 * torch.rand(3, 256, 256, 1) - 1
    input_transformed = global_preprocessing_dict["normalize_div_by_255"](input_tensor)
    input_tensor = 2 * torch.rand(1, 3, 256, 256) - 1
    input_transformed = global_preprocessing_dict["normalize_imagenet"](input_tensor)
    input_transformed = global_preprocessing_dict["normalize_standardize"](input_tensor)
    input_transformed = global_preprocessing_dict["normalize_div_by_255"](input_tensor)
    parameters_dict = {}
    parameters_dict["min"] = 0.25
    parameters_dict["max"] = 0.75
    input_transformed = global_preprocessing_dict["threshold"](parameters_dict)(
        input_tensor
    )
    assert (
        torch.count_nonzero(
            input_transformed[input_transformed < parameters_dict["min"]]
            > parameters_dict["max"]
        )
        == 0
    ), "Input should be thresholded"

    input_transformed = global_preprocessing_dict["clip"](parameters_dict)(input_tensor)
    assert (
        torch.count_nonzero(
            input_transformed[input_transformed < parameters_dict["min"]]
            > parameters_dict["max"]
        )
        == 0
    ), "Input should be clipped"

    non_zero_normalizer = global_preprocessing_dict["normalize_nonZero_masked"]
    input_transformed = non_zero_normalizer(input_tensor)
    non_zero_normalizer = global_preprocessing_dict["normalize_positive"]
    input_transformed = non_zero_normalizer(input_tensor)
    non_zero_normalizer = global_preprocessing_dict["normalize_nonZero"]
    input_transformed = non_zero_normalizer(input_tensor)

    ## hole-filling tests
    # tensor input
    input_transformed = fill_holes(input_tensor)
    # sitk.Image input
    input_tensor_image = sitk.GetImageFromArray(input_tensor.numpy())
    input_transformed = fill_holes(input_tensor_image)

    input_tensor = torch.rand(1, 256, 256, 256)
    cropper = global_preprocessing_dict["crop_external_zero_planes"](
        patch_size=[128, 128, 128]
    )
    input_transformed = cropper(input_tensor)

    cropper = global_preprocessing_dict["crop"]([64, 64, 64])
    input_transformed = cropper(input_tensor)
    assert input_transformed.shape == (1, 128, 128, 128), "Cropping should work"

    cropper = global_preprocessing_dict["centercrop"]([128, 128, 128])
    input_transformed = cropper(input_tensor)
    assert input_transformed.shape == (1, 128, 128, 128), "Center-crop should work"

    # test pure morphological operations
    input_tensor_3d = torch.rand(1, 1, 256, 256, 256)
    input_tensor_2d = torch.rand(1, 3, 256, 256)
    for mode in ["dilation", "erosion", "opening", "closing"]:
        input_transformed_3d = torch_morphological(input_tensor_3d, mode=mode)
        input_transformed_2d = torch_morphological(input_tensor_2d, mode=mode)

    print("passed")


def test_augmentation_functions():
    print("Starting testing augmentation functions")
    params_all_preprocessing_and_augs = parseConfig(
        os.path.join(baseConfigDir, "config_all_options.yaml")
    )

    # this is for rgb augmentation
    input_tensor = torch.rand(3, 128, 128, 1)
    temp = global_augs_dict["colorjitter"](
        params_all_preprocessing_and_augs["data_augmentation"]["colorjitter"]
    )
    output_tensor = None
    output_tensor = temp(input_tensor)
    assert output_tensor != None, "RGB Augmentation should work"

    # ensuring all code paths are covered
    for key in ["brightness", "contrast", "saturation", "hue"]:
        params_all_preprocessing_and_augs["data_augmentation"]["colorjitter"][
            key
        ] = 0.25
    temp = global_augs_dict["colorjitter"](
        params_all_preprocessing_and_augs["data_augmentation"]["colorjitter"]
    )
    output_tensor = None
    output_tensor = temp(input_tensor)
    assert output_tensor != None, "RGB Augmentation should work"

    # this is for all other augmentations
    input_tensor = torch.rand(3, 128, 128, 128)
    for aug in params_all_preprocessing_and_augs["data_augmentation"]:
        aug_lower = aug.lower()
        output_tensor = None
        if aug_lower in global_augs_dict:
            print(aug_lower)
            output_tensor = global_augs_dict[aug](
                params_all_preprocessing_and_augs["data_augmentation"][aug_lower]
            )(input_tensor)
            assert output_tensor != None, "Augmentation should work"

    print("passed")


def test_checkpointing_segmentation_rad_2d(device):
    print("Starting 2D Rad segmentation tests for metrics")
    # read and parse csv
    parameters = parseConfig(
        testingDir + "/config_segmentation.yaml", version_check_flag=False
    )
    training_data, parameters["headers"] = parseTrainingCSV(
        inputDir + "/train_2d_rad_segmentation.csv"
    )
    parameters["modality"] = "rad"
    parameters["patch_size"] = patch_size["2D"]
    parameters["num_epochs"] = 1
    parameters["nested_training"]["testing"] = 1
    parameters["model"]["dimension"] = 2
    parameters["model"]["class_list"] = [0, 255]
    parameters["model"]["amp"] = True
    parameters["model"]["num_channels"] = 3
    parameters["metrics"] = [
        "dice",
        "dice_per_label",
        "hausdorff",
        "hausdorff95",
        "hd95_per_label",
        "hd100_per_label",
    ]
    parameters["model"]["architecture"] = "unet"
    parameters["model"]["onnx_export"] = False
    parameters = populate_header_in_parameters(parameters, parameters["headers"])
    sanitize_outputDir()
    TrainingManager(
        dataframe=training_data,
        outputDir=outputDir,
        parameters=parameters,
        device=device,
        resume=False,
        reset=True,
    )
    parameters["num_epochs"] = 2
    parameters["nested_training"]["validation"] = -2
    parameters["nested_training"]["testing"] = 1
    TrainingManager(
        dataframe=training_data,
        outputDir=outputDir,
        parameters=parameters,
        device=device,
        resume=False,
        reset=False,
    )

    print("passed")


def test_model_patch_divisibility():
    print("Starting patch divisibility tests")
    parameters = parseConfig(
        testingDir + "/config_segmentation.yaml", version_check_flag=False
    )
    _, parameters["headers"] = parseTrainingCSV(
        inputDir + "/train_2d_rad_segmentation.csv"
    )
    parameters["model"]["architecture"] = "unet"
    parameters["patch_size"] = [127, 127, 1]
    parameters["num_epochs"] = 1
    parameters["nested_training"]["testing"] = 1
    parameters["model"]["dimension"] = 2
    parameters["model"]["class_list"] = [0, 255]
    parameters["model"]["amp"] = True
    parameters["model"]["num_channels"] = 3
    parameters["metrics"] = ["dice", "hausdorff", "hausdorff95"]
    parameters = populate_header_in_parameters(parameters, parameters["headers"])

    # this assertion should fail
    with pytest.raises(BaseException) as e_info:
        global_models_dict[parameters["model"]["architecture"]](parameters=parameters)

    parameters["model"]["architecture"] = "uinc"
    parameters["model"]["base_filters"] = 11

    # this assertion should fail
    with pytest.raises(BaseException) as e_info:
        global_models_dict[parameters["model"]["architecture"]](parameters=parameters)

    print("passed")


def test_one_hot_logic():
    print("Starting one hot logic tests")
    random_array = np.random.randint(5, size=(20, 20, 20))
    img = sitk.GetImageFromArray(random_array)
    img_array = sitk.GetArrayFromImage(img)
    img_tensor = torch.from_numpy(img_array).to(torch.float16)
    img_tensor = img_tensor.unsqueeze(0)
    img_tensor = img_tensor.unsqueeze(0)

    class_list = [*range(0, np.max(random_array) + 1)]
    img_tensor_oh = one_hot(img_tensor, class_list)
    img_tensor_oh_rev_array = reverse_one_hot(img_tensor_oh[0], class_list)
    comparison = random_array == img_tensor_oh_rev_array
    assert comparison.all(), "Arrays are not equal"

    class_list = [0, "1||2||3", 4]
    img_tensor_oh = one_hot(img_tensor, class_list)
    img_tensor_oh_rev_array = reverse_one_hot(img_tensor_oh[0], class_list)

    # check for background
    comparison = (random_array == 0) == (img_tensor_oh_rev_array == 0)
    assert comparison.all(), "Arrays at '0' are not equal"

    # check last foreground
    comparison = (random_array == np.max(random_array)) == (
        img_tensor_oh_rev_array == len(class_list) - 1
    )
    assert comparison.all(), "Arrays at final foreground are not equal"

    # check combined foreground
    combined_array = np.logical_or(
        np.logical_or((random_array == 1), (random_array == 2)), (random_array == 3)
    )
    comparison = combined_array == (img_tensor_oh_rev_array == 1)
    assert comparison.all(), "Arrays at the combined foreground are not equal"

    parameters = {"data_postprocessing": {"mapping": {0: 0, 1: 1, 2: 5}}}
    mapped_output = get_mapped_label(
        torch.from_numpy(img_tensor_oh_rev_array), parameters
    )

    for key, value in parameters["data_postprocessing"]["mapping"].items():
        comparison = (img_tensor_oh_rev_array == key) == (mapped_output == value)
        assert comparison.all(), "Arrays at {}:{} are not equal".format(key, value)

    print("passed")


def test_anonymizer():
    print("Starting anomymizer tests")
    input_file = get_testdata_file("MR_small.dcm")

    output_file = os.path.join(testingDir, "MR_small_anonymized.dcm")
    if os.path.exists(output_file):
        os.remove(output_file)

    config_file = os.path.join(baseConfigDir, "config_anonymizer.yaml")

    run_anonymizer(input_file, output_file, config_file, "rad")

    os.remove(output_file)

    # test nifti conversion
    config_file_for_nifti = os.path.join(testingDir, "config_anonymizer_nifti.yaml")
    with open(config_file, "r") as file_data:
        yaml_data = file_data.read()
    parameters = yaml.safe_load(yaml_data)
    parameters["convert_to_nifti"] = True
    with open(config_file_for_nifti, "w") as file:
        yaml.dump(parameters, file)

    # for nifti conversion, the input needs to be in a dir
    input_folder_for_nifti = os.path.join(testingDir, "nifti_input")
    Path(input_folder_for_nifti).mkdir(parents=True, exist_ok=True)
    shutil.copyfile(input_file, os.path.join(input_folder_for_nifti, "MR_small.dcm"))

    output_file = os.path.join(testingDir, "MR_small.nii.gz")

    run_anonymizer(input_folder_for_nifti, output_file, config_file_for_nifti, "rad")

    if not os.path.exists(output_file):
        raise Exception("Output NIfTI file was not created")

    for file_to_delete in [input_folder_for_nifti, config_file_for_nifti, output_file]:
        if os.path.exists(file_to_delete):
            if os.path.isdir(file_to_delete):
                shutil.rmtree(file_to_delete)
            else:
                os.remove(file_to_delete)

    print("passed")


def test_train_inference_segmentation_histology_2d(device):
    print("Starting histology train/inference segmentation tests")
    # overwrite previous results
    sanitize_outputDir()
    output_dir_patches = os.path.join(outputDir, "histo_patches")
    if os.path.isdir(output_dir_patches):
        shutil.rmtree(output_dir_patches)
    Path(output_dir_patches).mkdir(parents=True, exist_ok=True)
    output_dir_patches_output = os.path.join(output_dir_patches, "histo_patches_output")
    Path(output_dir_patches_output).mkdir(parents=True, exist_ok=True)
    file_config_temp = os.path.join(
        output_dir_patches, "config_patch-extraction_temp.yaml"
    )
    # if found in previous run, discard.
    if os.path.exists(file_config_temp):
        os.remove(file_config_temp)

    parameters_patch = {}
    # extracting minimal number of patches to ensure that the test does not take too long
    parameters_patch["num_patches"] = 3
    parameters_patch["patch_size"] = [128, 128]

    with open(file_config_temp, "w") as file:
        yaml.dump(parameters_patch, file)

    patch_extraction(
        inputDir + "/train_2d_histo_segmentation.csv",
        output_dir_patches_output,
        file_config_temp,
    )

    file_for_Training = os.path.join(output_dir_patches_output, "opm_train.csv")
    # read and parse csv
    parameters = parseConfig(
        testingDir + "/config_segmentation.yaml", version_check_flag=False
    )
    training_data, parameters["headers"] = parseTrainingCSV(file_for_Training)
    parameters["patch_size"] = patch_size["2D"]
    parameters["modality"] = "histo"
    parameters["model"]["dimension"] = 2
    parameters["model"]["class_list"] = [0, 255]
    parameters["model"]["amp"] = True
    parameters["model"]["num_channels"] = 3
    parameters = populate_header_in_parameters(parameters, parameters["headers"])
    parameters["model"]["architecture"] = "resunet"
    parameters["nested_training"]["testing"] = 1
    parameters["nested_training"]["validation"] = -2
    parameters["metrics"] = ["dice"]
    parameters["model"]["onnx_export"] = True
    modelDir = os.path.join(outputDir, "modelDir")
    Path(modelDir).mkdir(parents=True, exist_ok=True)
    TrainingManager(
        dataframe=training_data,
        outputDir=modelDir,
        parameters=parameters,
        device=device,
        resume=False,
        reset=True,
    )
    inference_data, parameters["headers"] = parseTrainingCSV(
        inputDir + "/train_2d_histo_segmentation.csv", train=False
    )
    inference_data.drop(index=inference_data.index[-1], axis=0, inplace=True)
    InferenceManager(
        dataframe=inference_data,
        outputDir=modelDir,
        parameters=parameters,
        device=device,
    )

    print("passed")


def test_train_inference_classification_histology_2d(device):
    print("Starting histology train/inference classification tests")
    # overwrite previous results
    sanitize_outputDir()
    output_dir_patches = os.path.join(outputDir, "histo_patches")
    if os.path.isdir(output_dir_patches):
        shutil.rmtree(output_dir_patches)
    Path(output_dir_patches).mkdir(parents=True, exist_ok=True)
    output_dir_patches_output = os.path.join(output_dir_patches, "histo_patches_output")
    Path(output_dir_patches_output).mkdir(parents=True, exist_ok=True)
    file_config_temp = os.path.join(
        output_dir_patches, "config_patch-extraction_temp.yaml"
    )
    # if found in previous run, discard.
    if os.path.exists(file_config_temp):
        os.remove(file_config_temp)

    parameters_patch = {}
    # extracting minimal number of patches to ensure that the test does not take too long
    parameters_patch["num_patches"] = 3
    parameters_patch["patch_size"] = [128, 128]

    with open(file_config_temp, "w") as file:
        yaml.dump(parameters_patch, file)

    patch_extraction(
        inputDir + "/train_2d_histo_classification.csv",
        output_dir_patches_output,
        file_config_temp,
    )

    file_for_Training = os.path.join(output_dir_patches_output, "opm_train.csv")
    temp_df = pd.read_csv(file_for_Training)
    temp_df.drop("Label", axis=1, inplace=True)
    temp_df["valuetopredict"] = np.random.randint(2, size=6)
    temp_df.to_csv(file_for_Training, index=False)
    # read and parse csv
    parameters = parseConfig(
        testingDir + "/config_classification.yaml", version_check_flag=False
    )
    parameters["modality"] = "histo"
    parameters["patch_size"] = patch_size["2D"]
    parameters["model"]["dimension"] = 2
    # read and parse csv
    training_data, parameters["headers"] = parseTrainingCSV(file_for_Training)
    parameters["model"]["num_channels"] = 3
    parameters["model"]["architecture"] = "densenet121"
    parameters["model"]["norm_type"] = "none"
    parameters["data_preprocessing"]["rgba2rgb"] = ""
    parameters = populate_header_in_parameters(parameters, parameters["headers"])
    parameters["nested_training"]["testing"] = 1
    parameters["nested_training"]["validation"] = -2
    modelDir = os.path.join(outputDir, "modelDir")
    if os.path.isdir(modelDir):
        shutil.rmtree(modelDir)
    Path(modelDir).mkdir(parents=True, exist_ok=True)
    TrainingManager(
        dataframe=training_data,
        outputDir=modelDir,
        parameters=parameters,
        device=device,
        resume=False,
        reset=True,
    )
    parameters["output_dir"] = modelDir  # this is in inference mode
    inference_data, parameters["headers"] = parseTrainingCSV(
        inputDir + "/train_2d_histo_classification.csv", train=False
    )
    for model_type in all_model_type:
        parameters["nested_training"]["testing"] = 1
        parameters["nested_training"]["validation"] = -2
        parameters["output_dir"] = modelDir  # this is in inference mode
        inference_data, parameters["headers"] = parseTrainingCSV(
            inputDir + "/train_2d_histo_segmentation.csv", train=False
        )
        parameters["model"]["type"] = model_type
        InferenceManager(
            dataframe=inference_data,
            outputDir=modelDir,
            parameters=parameters,
            device=device,
        )

    print("passed")


def test_unet_layerchange_2d(device):
    # test case to up code coverage --> test decreasing allowed layers for unet
    print("Starting 2D Rad segmentation tests for normtype")
    # read and parse csv
    # read and initialize parameters for specific data dimension
    parameters = parseConfig(
        testingDir + "/config_segmentation.yaml", version_check_flag=False
    )
    training_data, parameters["headers"] = parseTrainingCSV(
        inputDir + "/train_2d_rad_segmentation.csv"
    )
<<<<<<< HEAD
    for model in ["unet", "lightunet"]:
        parameters["model"]["architecture"] = "unet"
=======
    for model in ["unet_multilayer", "lightunet_multilayer"]:
        parameters["model"]["architecture"] = model
>>>>>>> 12874c18
        parameters["patch_size"] = [4, 4, 1]
        parameters["model"]["dimension"] = 2

        # this assertion should fail
        with pytest.raises(BaseException) as e_info:
<<<<<<< HEAD
            global_models_dict[parameters["model"]["architecture"]](parameters=parameters)
=======
            global_models_dict[parameters["model"]["architecture"]](
                parameters=parameters
            )
>>>>>>> 12874c18

        parameters["patch_size"] = patch_size["2D"]
        parameters["model"]["depth"] = 7
        parameters["model"]["class_list"] = [0, 255]
        parameters["model"]["amp"] = True
        parameters["model"]["num_channels"] = 3
        parameters = populate_header_in_parameters(parameters, parameters["headers"])
        # loop through selected models and train for single epoch
        parameters["model"]["norm_type"] = "batch"
        parameters["nested_training"]["testing"] = -5
        parameters["nested_training"]["validation"] = -5
        if os.path.isdir(outputDir):
            shutil.rmtree(outputDir)  # overwrite previous results
        sanitize_outputDir()
        TrainingManager(
            dataframe=training_data,
            outputDir=outputDir,
            parameters=parameters,
            device=device,
            resume=False,
            reset=True,
        )

    print("passed")<|MERGE_RESOLUTION|>--- conflicted
+++ resolved
@@ -88,17 +88,6 @@
     urlToDownload = (
         "https://upenn.box.com/shared/static/y8162xkq1zz5555ye3pwadry2m2e39bs.zip"
     )
-<<<<<<< HEAD
-    # do not download data again
-    if not Path(
-        os.getcwd() + "/testing/data/test/3d_rad_segmentation/001/image.nii.gz"
-    ).exists():
-        print("AGAIN")
-        print("Downloading and extracting sample data")
-        r = requests.get(urlToDownload)
-        z = zipfile.ZipFile(io.BytesIO(r.content))
-        z.extractall("./testing")
-=======
 
     files_check = [
         os.path.join(inputDir, "2d_histo_segmentation", "1", "image.tiff"),
@@ -115,7 +104,6 @@
             break
 
     print("passed")
->>>>>>> 12874c18
 
 
 def test_constructTrainingCSV():
@@ -1723,25 +1711,16 @@
     training_data, parameters["headers"] = parseTrainingCSV(
         inputDir + "/train_2d_rad_segmentation.csv"
     )
-<<<<<<< HEAD
-    for model in ["unet", "lightunet"]:
-        parameters["model"]["architecture"] = "unet"
-=======
     for model in ["unet_multilayer", "lightunet_multilayer"]:
         parameters["model"]["architecture"] = model
->>>>>>> 12874c18
         parameters["patch_size"] = [4, 4, 1]
         parameters["model"]["dimension"] = 2
 
         # this assertion should fail
         with pytest.raises(BaseException) as e_info:
-<<<<<<< HEAD
-            global_models_dict[parameters["model"]["architecture"]](parameters=parameters)
-=======
             global_models_dict[parameters["model"]["architecture"]](
                 parameters=parameters
             )
->>>>>>> 12874c18
 
         parameters["patch_size"] = patch_size["2D"]
         parameters["model"]["depth"] = 7
