#! /bin/bash

# Array of commands to run
commands=(
  # main
  "gandlf --version"
  # subcommands
#  "gandlf anonymizer --help"
#  "gandlf collect-stats --help"
#  "gandlf config-generator --help"
#  "gandlf construct-csv --help"
#  "gandlf debug-info --help"
#  "gandlf deploy --help"
#  "gandlf generate-metrics --help"
#  "gandlf optimize-model --help"
#  "gandlf patch-miner --help"
#  "gandlf preprocess --help"
#  "gandlf recover-config --help"
<<<<<<< HEAD
  "gandlf run --help"
#  "gandlf update-version --help"
=======
#  "gandlf run --help"
>>>>>>> e03efcb0
#  "gandlf verify-install --help"
  # old entrypoints
  "gandlf_anonymizer --help"
  "gandlf_collectStats --help"
  "gandlf_configGenerator --help"
  "gandlf_constructCSV --help"
  "gandlf_debugInfo --help"
  "gandlf_deploy --help"
  "gandlf_generateMetrics --help"
  "gandlf_optimizeModel --help"
  "gandlf_patchMiner --help"
  "gandlf_preprocess --help"
  "gandlf_recoverConfig --help"
  "gandlf_run --help"
  "gandlf_verifyInstall --help"
)

for cmd in "${commands[@]}"; do
  echo "Running '$cmd'..."
  output=$($cmd 2>&1)
  status=$?
  # Suppressing stdout in successful case, only showing command being run
  if [ $status -ne 0 ]; then
    echo "Command '$cmd' failed with the following output:"
    echo "$output"
    exit $status
  fi
done

echo "All entrypoints succeeded."<|MERGE_RESOLUTION|>--- conflicted
+++ resolved
@@ -16,12 +16,7 @@
 #  "gandlf patch-miner --help"
 #  "gandlf preprocess --help"
 #  "gandlf recover-config --help"
-<<<<<<< HEAD
   "gandlf run --help"
-#  "gandlf update-version --help"
-=======
-#  "gandlf run --help"
->>>>>>> e03efcb0
 #  "gandlf verify-install --help"
   # old entrypoints
   "gandlf_anonymizer --help"
