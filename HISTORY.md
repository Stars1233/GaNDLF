--- conflicted
+++ resolved
@@ -12,11 +12,8 @@
 - Anonymization module has been added
 - More progress bars added for better feedback
 - NIfTI conversion added in anonymization
-<<<<<<< HEAD
 - Using TiffSlide instead of OpenSlide
-=======
 - Minimum resampling resolution is now available
->>>>>>> 3132f371
 
 ## 0.0.13
 
