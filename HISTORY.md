## 0.0.15
- Updated `setup.py` for `python>=3.8`
- `stride_size` is now handled internally for histology data
- Probability maps are now saved overlaid with original WSI
<<<<<<< HEAD
- ImageNet pre-trained models for UNet with variable encoders is now available
- ACS/Soft conversion is available for ImageNet-pretrained UNet
=======
- Added ability to print model size and summary at run-time
- Improved error checking added for WSI inference
>>>>>>> e8139c79

## 0.0.14

- Add an option (`"save_training"`) to save training patches
- Add option to save per-label segmentation metrics
- Separate `"motion"` artifact
- `DenseNet` now supports `InstanceNorm`
- Updated implementations of `VGG` and `DenseNet` to use `ModelBase` for consistency
- Model saving now includes the git commit hash
- Added FAQ in documentation
- Accuracy is now standardized from `torchmetrics`
- New post-processing module added
- Anonymization module has been added
- More progress bars added for better feedback
- NIfTI conversion added in anonymization
- Using TiffSlide instead of OpenSlide
- Minimum resampling resolution is now available
- Adding option to resize images and resize patches separately
- Reverse one-hot logic is now updated to output unique labels
- User can now resume previous training with and without parameter/data updates
- Docker images are now getting built
- Inference works without having access to ground truth labels
- Map output labels using post-processing before saving
- Enable customized histology classification output via heatmaps
- Added ImageNet pre-trained models
- Added RGBA to RGB conversion for preprocessing
- Model can now be saved at every epoch
- Different options for final inference
- Added submodule to handle template-based normalization
- RGB conversion submodule added to handle alpha channel conversions
- Sigmoid multiplier option has been added
- Compute objects can now be requested using developer-level functions
- Transformer-based networks, TransUNet and UNetR are now available
- Can now perform histology computation using microns

## 0.0.13

- Deep supervision added
- Documentation updated
- Model IO is now standardized

## 0.0.12

- Misc bugfixes
- Automatic check-pointing of the model has been added
- Extending the codebase has been simplified
- New optimizers added
- New metrics added
- Affine augmentation can now be significantly fine-tuned
- Update logic for penalty calculation
- RGB-specific augmentation added
- Cropping added

## 0.0.11

- Misc bugfixes for segmentation and classification
- DFU 2021 parameter file added
- Added SDNet for supervised learning - https://doi.org/10.1016/j.media.2019.101535
- Added option to re-orient all images to canonical
- Preprocessing and augmentation made into separate submodules

## 0.0.10

- Half-time epoch loss and metric output added for increased information
- Gradient clipping added
- Per-epoch details in validation output added
- Different types of normalization layer options added
- Hausdorff as a validation metric has been added
- New option to save preprocessed data before the training starts

## 0.0.9

- Refactoring the training and inference code
- Added offline mechanism to generate padded images to improve training RAM requirements

## 0.0.8

- Pre-split training/validation data can now be provided
- Major code refactoring to make extensions easier
- Added a way to ignore a label during validation dice calculation
- Added more options for VGG
- Tests can now be run on GPU
- New scheduling options added

## 0.0.7

- New modality switch added for rad/path
- Class list can now be defined as a range
- Added option to train and infer on fused labels
- Rotation 90 and 180 augmentation added
- Cropping zero planes added for preprocessing
- Normalization options added
- Added option to save generated masks on validation and (if applicable) testing data

## 0.0.6

- Added PyVIPS support
- SubjectID-based split added

## 0.0.5

- 2D support added
- Pre-processing module added
  - Added option to threshold or clip the input image
- Code consolidation
- Added generic DenseNet
- Added option to switch between Uniform and Label samplers
- Added histopathology input (patch-based extraction)

## 0.0.4

- Added full image validation for generating loss and dice scores
- Nested cross-validation added
  - Collect statistics and plot them
- Weighted DICE computation for handling class imbalances in segmentation

## 0.0.3 

- Added detailed documentation
- Added MSE from Torch 
- Added option to parameterize model properties
  - Final convolution layer (softmax/sigmoid/none)
- Added option to resize input dataset
- Added new regression architecture (VGG)
- Version checking in config file

## 0.0.2

- More scheduling options
- Automatic mixed precision training is now enabled by default
- Subject-based shuffle for training queue construction is now enabled by default
- Single place to parse and pass around parameters to make training/inference API easier to handle
- Configuration file mechanism switched to YAML

## 0.0.1 (2020/08/25)

- First tag of GaNDLF
- Initial feature list:
  - Supports multiple
    - Deep Learning model architectures
    - Channels/modalities 
    - Prediction classes
  - Data augmentation
  - Built-in cross validation<|MERGE_RESOLUTION|>--- conflicted
+++ resolved
@@ -2,13 +2,10 @@
 - Updated `setup.py` for `python>=3.8`
 - `stride_size` is now handled internally for histology data
 - Probability maps are now saved overlaid with original WSI
-<<<<<<< HEAD
+- Added ability to print model size and summary at run-time
+- Improved error checking added for WSI inference
 - ImageNet pre-trained models for UNet with variable encoders is now available
 - ACS/Soft conversion is available for ImageNet-pretrained UNet
-=======
-- Added ability to print model size and summary at run-time
-- Improved error checking added for WSI inference
->>>>>>> e8139c79
 
 ## 0.0.14
 
