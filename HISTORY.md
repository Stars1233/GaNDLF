## 0.0.15
- Updated `setup.py` for `python>=3.8`
- `stride_size` is now handled internally for histology data
- Probability maps are now saved overlaid with original WSI
<<<<<<< HEAD
- Largest Connected Component Analsysis is now added
=======
- Added ability to print model size and summary at run-time
>>>>>>> e668ed32

## 0.0.14

- Add an option (`"save_training"`) to save training patches
- Add option to save per-label segmentation metrics
- Separate `"motion"` artifact
- `DenseNet` now supports `InstanceNorm`
- Updated implementations of `VGG` and `DenseNet` to use `ModelBase` for consistency
- Model saving now includes the git commit hash
- Added FAQ in documentation
- Accuracy is now standardized from `torchmetrics`
- New post-processing module added
- Anonymization module has been added
- More progress bars added for better feedback
- NIfTI conversion added in anonymization
- Using TiffSlide instead of OpenSlide
- Minimum resampling resolution is now available
- Adding option to resize images and resize patches separately
- Reverse one-hot logic is now updated to output unique labels
- User can now resume previous training with and without parameter/data updates
- Docker images are now getting built
- Inference works without having access to ground truth labels
- Map output labels using post-processing before saving
- Enable customized histology classification output via heatmaps
- Added ImageNet pre-trained models
- Added RGBA to RGB conversion for preprocessing
- Model can now be saved at every epoch
- Different options for final inference
- Added submodule to handle template-based normalization
- RGB conversion submodule added to handle alpha channel conversions
- Sigmoid multiplier option has been added
- Compute objects can now be requested using developer-level functions
- Transformer-based networks, TransUNet and UNetR are now available
- Can do histology computation using microns

## 0.0.13

- Deep supervision added
- Documentation updated
- Model IO is now standardized

## 0.0.12

- Misc bugfixes
- Automatic check-pointing of the model has been added
- Extending the codebase has been simplified
- New optimizers added
- New metrics added
- Affine augmentation can now be significantly fine-tuned
- Update logic for penalty calculation
- RGB-specific augmentation added
- Cropping added

## 0.0.11

- Misc bugfixes for segmentation and classification
- DFU 2021 parameter file added
- Added SDNet for supervised learning - https://doi.org/10.1016/j.media.2019.101535
- Added option to re-orient all images to canonical
- Preprocessing and augmentation made into separate submodules

## 0.0.10

- Half-time epoch loss and metric output added for increased information
- Gradient clipping added
- Per-epoch details in validation output added
- Different types of normalization layer options added
- Hausdorff as a validation metric has been added
- New option to save preprocessed data before the training starts

## 0.0.9

- Refactoring the training and inference code
- Added offline mechanism to generate padded images to improve training RAM requirements

## 0.0.8

- Pre-split training/validation data can now be provided
- Major code refactoring to make extensions easier
- Added a way to ignore a label during validation dice calculation
- Added more options for VGG
- Tests can now be run on GPU
- New scheduling options added

## 0.0.7

- New modality switch added for rad/path
- Class list can now be defined as a range
- Added option to train and infer on fused labels
- Rotation 90 and 180 augmentation added
- Cropping zero planes added for preprocessing
- Normalization options added
- Added option to save generated masks on validation and (if applicable) testing data

## 0.0.6

- Added PyVIPS support
- SubjectID-based split added

## 0.0.5

- 2D support added
- Pre-processing module added
  - Added option to threshold or clip the input image
- Code consolidation
- Added generic DenseNet
- Added option to switch between Uniform and Label samplers
- Added histopathology input (patch-based extraction)

## 0.0.4

- Added full image validation for generating loss and dice scores
- Nested cross-validation added
  - Collect statistics and plot them
- Weighted DICE computation for handling class imbalances in segmentation

## 0.0.3 

- Added detailed documentation
- Added MSE from Torch 
- Added option to parameterize model properties
  - Final convolution layer (softmax/sigmoid/none)
- Added option to resize input dataset
- Added new regression architecture (VGG)
- Version checking in config file

## 0.0.2

- More scheduling options
- Automatic mixed precision training is now enabled by default
- Subject-based shuffle for training queue construction is now enabled by default
- Single place to parse and pass around parameters to make training/inference API easier to handle
- Configuration file mechanism switched to YAML

## 0.0.1 (2020/08/25)

- First tag of GaNDLF
- Initial feature list:
  - Supports multiple
    - Deep Learning model architectures
    - Channels/modalities 
    - Prediction classes
  - Data augmentation
  - Built-in cross validation<|MERGE_RESOLUTION|>--- conflicted
+++ resolved
@@ -2,11 +2,8 @@
 - Updated `setup.py` for `python>=3.8`
 - `stride_size` is now handled internally for histology data
 - Probability maps are now saved overlaid with original WSI
-<<<<<<< HEAD
 - Largest Connected Component Analsysis is now added
-=======
 - Added ability to print model size and summary at run-time
->>>>>>> e668ed32
 
 ## 0.0.14
 
