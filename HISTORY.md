## 0.0.15
- Updated `setup.py` for `python>=3.8`
- `stride_size` is now handled internally for histology data

## 0.0.14

- Add an option (`"save_training"`) to save training patches
- Add option to save per-label segmentation metrics
- Separate `"motion"` artifact
- `DenseNet` now supports `InstanceNorm`
- Updated implementations of `VGG` and `DenseNet` to use `ModelBase` for consistency
- Model saving now includes the git commit hash
- Added FAQ in documentation
- Accuracy is now standardized from `torchmetrics`
- New post-processing module added
- Anonymization module has been added
- More progress bars added for better feedback
- NIfTI conversion added in anonymization
- Using TiffSlide instead of OpenSlide
- Minimum resampling resolution is now available
- Adding option to resize images and resize patches separately
- Reverse one-hot logic is now updated to output unique labels
- User can now resume previous training with and without parameter/data updates
- Docker images are now getting built
- Inference works without having access to ground truth labels
- Map output labels using post-processing before saving
- Enable customized histology classification output via heatmaps
- Added ImageNet pre-trained models
- Added RGBA to RGB conversion for preprocessing
- Model can now be saved at every epoch
- Different options for final inference
- Added submodule to handle template-based normalization
- RGB conversion submodule added to handle alpha channel conversions
- Sigmoid multiplier option has been added
- Compute objects can now be requested using developer-level functions
- Transformer-based networks, TransUNet and UNetR are now available
<<<<<<< HEAD
- ImageNet pre-trained models for UNet is now available
=======
- Can do histology computation using microns
>>>>>>> cfe441cb

## 0.0.13

- Deep supervision added
- Documentation updated
- Model IO is now standardized

## 0.0.12

- Misc bugfixes
- Automatic check-pointing of the model has been added
- Extending the codebase has been simplified
- New optimizers added
- New metrics added
- Affine augmentation can now be significantly fine-tuned
- Update logic for penalty calculation
- RGB-specific augmentation added
- Cropping added

## 0.0.11

- Misc bugfixes for segmentation and classification
- DFU 2021 parameter file added
- Added SDNet for supervised learning - https://doi.org/10.1016/j.media.2019.101535
- Added option to re-orient all images to canonical
- Preprocessing and augmentation made into separate submodules

## 0.0.10

- Half-time epoch loss and metric output added for increased information
- Gradient clipping added
- Per-epoch details in validation output added
- Different types of normalization layer options added
- Hausdorff as a validation metric has been added
- New option to save preprocessed data before the training starts

## 0.0.9

- Refactoring the training and inference code
- Added offline mechanism to generate padded images to improve training RAM requirements

## 0.0.8

- Pre-split training/validation data can now be provided
- Major code refactoring to make extensions easier
- Added a way to ignore a label during validation dice calculation
- Added more options for VGG
- Tests can now be run on GPU
- New scheduling options added

## 0.0.7

- New modality switch added for rad/path
- Class list can now be defined as a range
- Added option to train and infer on fused labels
- Rotation 90 and 180 augmentation added
- Cropping zero planes added for preprocessing
- Normalization options added
- Added option to save generated masks on validation and (if applicable) testing data

## 0.0.6

- Added PyVIPS support
- SubjectID-based split added

## 0.0.5

- 2D support added
- Pre-processing module added
  - Added option to threshold or clip the input image
- Code consolidation
- Added generic DenseNet
- Added option to switch between Uniform and Label samplers
- Added histopathology input (patch-based extraction)

## 0.0.4

- Added full image validation for generating loss and dice scores
- Nested cross-validation added
  - Collect statistics and plot them
- Weighted DICE computation for handling class imbalances in segmentation

## 0.0.3 

- Added detailed documentation
- Added MSE from Torch 
- Added option to parameterize model properties
  - Final convolution layer (softmax/sigmoid/none)
- Added option to resize input dataset
- Added new regression architecture (VGG)
- Version checking in config file

## 0.0.2

- More scheduling options
- Automatic mixed precision training is now enabled by default
- Subject-based shuffle for training queue construction is now enabled by default
- Single place to parse and pass around parameters to make training/inference API easier to handle
- Configuration file mechanism switched to YAML

## 0.0.1 (2020/08/25)

- First tag of GaNDLF
- Initial feature list:
  - Supports multiple
    - Deep Learning model architectures
    - Channels/modalities 
    - Prediction classes
  - Data augmentation
  - Built-in cross validation<|MERGE_RESOLUTION|>--- conflicted
+++ resolved
@@ -1,6 +1,7 @@
 ## 0.0.15
 - Updated `setup.py` for `python>=3.8`
 - `stride_size` is now handled internally for histology data
+- ImageNet pre-trained models for UNet is now available
 
 ## 0.0.14
 
@@ -34,11 +35,7 @@
 - Sigmoid multiplier option has been added
 - Compute objects can now be requested using developer-level functions
 - Transformer-based networks, TransUNet and UNetR are now available
-<<<<<<< HEAD
-- ImageNet pre-trained models for UNet is now available
-=======
 - Can do histology computation using microns
->>>>>>> cfe441cb
 
 ## 0.0.13
 
