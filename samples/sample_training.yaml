# affix version
version:
  {
    minimum: 0.0.6,
    maximum: 0.0.7 # this should NOT be made a variable, but should be tested after every tag is created
  }
# Choose the model parameters here
model:
  {
    dimension: 3, # the dimension of the model and dataset: defines dimensionality of computations
    base_filters: 30, # Set base filters: number of filters present in the initial module of the U-Net convolution; for IncU-Net, keep this divisible by 4
    architecture: resunet, # options: unet, resunet, fcn, uinc
<<<<<<< HEAD
    final_layer: sigmoid, # can be either sigmoid, softmax or none (none == regression)
    class_list: [0,1], # Set the list of labels the model should train on and predict
=======
    final_layer: softmax, # can be either sigmoid, softmax or none (none == regression)
    class_list: [0,1,2,4], # Set the list of labels the model should train on and predict
>>>>>>> e3c12f9821d99c239d91e7d7748c271f68feb7ea
    amp: False, # Set if you want to use Automatic Mixed Precision for your operations or not - options: True, False
    # n_channels: 3, # set the input channels - useful when reading RGB or images that have vectored pixel types
  }
# Set the Modality : rad for radiology, path for histopathology
modality: rad
# Patch size during training - 2D patch for breast images since third dimension is not patched 
patch_size: [144,144,64]
# uniform: UniformSampler or label: LabelSampler
patch_sampler: label
# Number of epochs
num_epochs: 100
# Set the patience - measured in number of epochs after which, if the performance metric does not improve, exit the training loop - defaults to the number of epochs
patience: 50
# Set the batch size
batch_size: 1

# Set the initial learning rate
learning_rate: 0.001
# Learning rate scheduler - options: triangle, exp, reduce-on-lr, step, more to come soon - default hyperparameters can be changed thru code
scheduler: triangle
# Set which loss function you want to use - options : 'dc' - for dice only, 'dcce' - for sum of dice and CE and you can guess the next (only lower-case please)
# options: dc (dice only), dc_log (-log of dice), ce (), dcce (sum of dice and ce), mse () ...
# mse is the MSE defined by torch and can define a variable 'reduction'; see https://pytorch.org/docs/stable/generated/torch.nn.MSELoss.html#torch.nn.MSELoss
# use mse_torch for regression/classification problems and dice for segmentation
loss_function: dc
#loss_function:
#  {
#    'mse':{
#      'reduction': 'mean' # see https://pytorch.org/docs/stable/generated/torch.nn.MSELoss.html#torch.nn.MSELoss for all options
#    }
#  }
# Which optimizer do you want to use - adam/sgd
opt: adam
# this parameter controls the nested training process
# performs randomized k-fold cross-validation
# split is performed using sklearn's KFold method
# for single fold run, use '-' before the fold number
nested_training:
  {
    testing: 5, # this controls the testing data splits for final model evaluation; use '1' if this is to be disabled
    validation: 5 # this controls the validation data splits for model training
  }
## pre-processing
# this constructs an order of transformations, which is applied to all images in the data loader
# order: resize --> threshold/clip --> resample --> normalize
# 'threshold': performs intensity thresholding; i.e., if x[i] < min: x[i] = 0; and if x[i] > max: x[i] = 0
# 'clip': performs intensity clipping; i.e., if x[i] < min: x[i] = min; and if x[i] > max: x[i] = max
# 'threshold'/'clip': if either min/max is not defined, it is taken as the minimum/maximum of the image, respectively
# 'normalize': performs z-score normalization: https://torchio.readthedocs.io/transforms/preprocessing.html?highlight=ToCanonical#torchio.transforms.ZNormalization
# 'resample: resolution: X,Y,Z': resample the voxel resolution: https://torchio.readthedocs.io/transforms/preprocessing.html?highlight=ToCanonical#torchio.transforms.Resample
# 'resample: resolution: X': resample the voxel resolution in an isotropic manner: https://torchio.readthedocs.io/transforms/preprocessing.html?highlight=ToCanonical#torchio.transforms.Resample
# resize the image(s) and mask (this should be greater than or equal to patch_size) - https://github.com/FETS-AI/GANDLF/issues/116; resize is done ONLY when resample is 
# various data augmentation techniques
# options: affine, elastic, downsample, motion, ghosting, bias, blur, gaussianNoise, swap
# keep/edit as needed
# all transforms: https://torchio.readthedocs.io/transforms/transforms.html?highlight=transforms
# 'spatial': one of affine or elastic is picked (randomly) for augmentation
# 'kspace': one of motion, ghosting or spiking is picked (randomly) for augmentation
# 'probability' subkey adds the probability of the particular augmentation getting added during training (this is always 1 for normalize and resampling)
data_augmentation: 
  {
<<<<<<< HEAD
  'spatial':{
    'probability': 0.1
  },
  'kspace':{
    'probability': 0.1
  },
  'bias':{'probability': 0.1},
  'blur':{'probability': 0.1},
  'noise':{'probability': 0.1},
  'swap':{'probability': 0.1}
=======
    'spatial':{
      'probability': 0.5
    },
    'kspace':{
      'probability': 1
    },
    'bias',
    'blur',
    'noise',
    'swap',
    'flip':{
      'axes_to_flip': [0,1,2] # one or more axes can be put here. if this isn't defined, all axes are considered
    }
>>>>>>> 50576364
  }
<<<<<<< HEAD

#parallel_compute_command: 'qsub -b y -l gpu -l h_vmem=40G -cwd -o ${outputDir}/\$JOB_ID.stdout -e ${outputDir}/\$JOB_ID.stderr /cbica/home/bhaleram/comp_space/ispy-seg/GANDLF/expts_iso/sge_wrapper /gpfs/fs001/cbica/comp_space/bhaleram/ispy-seg/GANDLF/venv/bin/python '
=======
# parallel training on HPC - here goes the command to prepend to send to a high performance computing
# cluster for parallel computing during multi-fold training
# not used for single fold training
# this gets passed before the training_loop, so ensure enough memory is provided along with other parameters
# that your HPC would expect
# ${outputDir} will be changed to the outputDir you pass in CLI + '/${fold_number}'
# ensure that the correct location of the virtual environment is getting invoked, otherwise it would pick up the system python, which might not have all dependencies
parallel_compute_command: 'qsub -b y -l gpu -l h_vmem=32G -cwd -o ${outputDir}/\$JOB_ID.stdout -e ${outputDir}/\$JOB_ID.stderr `pwd`/sge_wrapper _correct_location_of_virtual_environment_/venv/bin/python'
>>>>>>> e3c12f9821d99c239d91e7d7748c271f68feb7ea
## queue configuration - https://torchio.readthedocs.io/data/patch_training.html?#queue
# this determines the maximum number of patches that can be stored in the queue. Using a large number means that the queue needs to be filled less often, but more CPU memory is needed to store the patches
q_max_length: 40
# this determines the number of patches to extract from each volume. A small number of patches ensures a large variability in the queue, but training will be slower
q_samples_per_volume: 5
# this determines the number subprocesses to use for data loading; '0' means main process is used
q_num_workers: 2
# used for debugging
q_verbose: False<|MERGE_RESOLUTION|>--- conflicted
+++ resolved
@@ -10,13 +10,8 @@
     dimension: 3, # the dimension of the model and dataset: defines dimensionality of computations
     base_filters: 30, # Set base filters: number of filters present in the initial module of the U-Net convolution; for IncU-Net, keep this divisible by 4
     architecture: resunet, # options: unet, resunet, fcn, uinc
-<<<<<<< HEAD
-    final_layer: sigmoid, # can be either sigmoid, softmax or none (none == regression)
-    class_list: [0,1], # Set the list of labels the model should train on and predict
-=======
     final_layer: softmax, # can be either sigmoid, softmax or none (none == regression)
     class_list: [0,1,2,4], # Set the list of labels the model should train on and predict
->>>>>>> e3c12f9821d99c239d91e7d7748c271f68feb7ea
     amp: False, # Set if you want to use Automatic Mixed Precision for your operations or not - options: True, False
     # n_channels: 3, # set the input channels - useful when reading RGB or images that have vectored pixel types
   }
@@ -78,18 +73,6 @@
 # 'probability' subkey adds the probability of the particular augmentation getting added during training (this is always 1 for normalize and resampling)
 data_augmentation: 
   {
-<<<<<<< HEAD
-  'spatial':{
-    'probability': 0.1
-  },
-  'kspace':{
-    'probability': 0.1
-  },
-  'bias':{'probability': 0.1},
-  'blur':{'probability': 0.1},
-  'noise':{'probability': 0.1},
-  'swap':{'probability': 0.1}
-=======
     'spatial':{
       'probability': 0.5
     },
@@ -103,12 +86,7 @@
     'flip':{
       'axes_to_flip': [0,1,2] # one or more axes can be put here. if this isn't defined, all axes are considered
     }
->>>>>>> 50576364
   }
-<<<<<<< HEAD
-
-#parallel_compute_command: 'qsub -b y -l gpu -l h_vmem=40G -cwd -o ${outputDir}/\$JOB_ID.stdout -e ${outputDir}/\$JOB_ID.stderr /cbica/home/bhaleram/comp_space/ispy-seg/GANDLF/expts_iso/sge_wrapper /gpfs/fs001/cbica/comp_space/bhaleram/ispy-seg/GANDLF/venv/bin/python '
-=======
 # parallel training on HPC - here goes the command to prepend to send to a high performance computing
 # cluster for parallel computing during multi-fold training
 # not used for single fold training
@@ -117,7 +95,6 @@
 # ${outputDir} will be changed to the outputDir you pass in CLI + '/${fold_number}'
 # ensure that the correct location of the virtual environment is getting invoked, otherwise it would pick up the system python, which might not have all dependencies
 parallel_compute_command: 'qsub -b y -l gpu -l h_vmem=32G -cwd -o ${outputDir}/\$JOB_ID.stdout -e ${outputDir}/\$JOB_ID.stderr `pwd`/sge_wrapper _correct_location_of_virtual_environment_/venv/bin/python'
->>>>>>> e3c12f9821d99c239d91e7d7748c271f68feb7ea
 ## queue configuration - https://torchio.readthedocs.io/data/patch_training.html?#queue
 # this determines the maximum number of patches that can be stored in the queue. Using a large number means that the queue needs to be filled less often, but more CPU memory is needed to store the patches
 q_max_length: 40
