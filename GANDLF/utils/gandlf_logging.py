--- conflicted
+++ resolved
@@ -54,11 +54,8 @@
         log_tmp_file = _create_tmp_log_file()
     _create_log_file(log_tmp_file)
     _configure_logging_with_logfile(log_tmp_file, config_path)
-<<<<<<< HEAD
     sys.excepthook = gandlf_excepthook
-=======
     logging.info(f"The logs are saved in {log_tmp_file}")
->>>>>>> 41a0705c
 
 
 class InfoOnlyFilter(logging.Filter):
