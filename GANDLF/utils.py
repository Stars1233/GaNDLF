--- conflicted
+++ resolved
@@ -159,7 +159,6 @@
     for i in range(len(output_size)):
         outputSpacing[i] = inputSpacing[i] * (inputSize[i] / output_size[i])
     resampler = sitk.ResampleImageFilter()
-    resampler.SetInterpolator(interpolator)
     resampler.SetSize(output_size)
     resampler.SetInterpolator(interpolator)
     resampler.SetOutputSpacing(outputSpacing)
@@ -266,11 +265,7 @@
                         result_image = pred_mask
                     result_image.CopyInformation(inputImage)
                     # if parameters['resize'] is not None:
-<<<<<<< HEAD
-                    #     result_image = resize_image(resize_image, inputImage.GetSize(), sitk.sitkNearestNeighbor) # change this for resample
-=======
                     #     result_image = resize_image(result_image, inputImage.GetSize(), sitk.sitkNearestNeighbor) # change this for resample
->>>>>>> bb7b0a6b
                     sitk.WriteImage(result_image, os.path.join(outputDir, patient_name + '_seg' + ext))
                 elif len(value_keys) > 0:
                     outputToWrite += patient_name + ',' + str(pred_output / scaling_factor) + '\n'
