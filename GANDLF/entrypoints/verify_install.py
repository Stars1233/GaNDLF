#!usr/bin/env python
# -*- coding: utf-8 -*-

import os, argparse, sys
import click
from deprecated import deprecated

from GANDLF.entrypoints import append_copyright_to_help


def _verify_install():
    try:
        import GANDLF as gf

        print("GaNDLF installed version:", gf.__version__)
    except Exception as e:
        raise Exception(
            "GaNDLF not properly installed, please see https://mlcommons.github.io/GaNDLF/setup"
        ) from e

    # we always want to do submodule update to ensure any hash updates are ingested correctly
    try:
        os.system(f"{sys.executable} -m pip install -e .")
<<<<<<< HEAD
        # TODO: how do this works? why do we trigger on git? what if gandlf is installed as pypi package?
    except:
        print("Git was not found, please try again.")
    print("GaNDLF is ready. See https://mlcommons.github.io/GaNDLF/usage")

=======
    except Exception as e:
        raise Exception("Git was not found, please try again.") from e
>>>>>>> 15c341b1

@click.command()
@append_copyright_to_help
def new_way():
    """ "Verify GaNDLF installation."""
    _verify_install()


# main function
@deprecated(
    "This is a deprecated way of running GanDLF. Please, use `gandlf verify-install` cli command "
    + "instead of `gandlf_verifyInstall`.\n"
    + "`gandlf_verifyInstall` script would be deprecated soon."
)
def old_way():
    parser = argparse.ArgumentParser(
        prog="GANDLF_VerifyInstall",
        formatter_class=argparse.RawTextHelpFormatter,
        description="Verify GaNDLF installation.",
    )
    args = parser.parse_args()
    _verify_install()


if __name__ == "__main__":
    old_way()<|MERGE_RESOLUTION|>--- conflicted
+++ resolved
@@ -21,16 +21,12 @@
     # we always want to do submodule update to ensure any hash updates are ingested correctly
     try:
         os.system(f"{sys.executable} -m pip install -e .")
-<<<<<<< HEAD
-        # TODO: how do this works? why do we trigger on git? what if gandlf is installed as pypi package?
-    except:
-        print("Git was not found, please try again.")
+    # TODO: how does this work? why do we trigger on git? what if gandlf is installed as pypi package?
+    except Exception as e:
+        raise Exception("Git was not found, please try again.") from e
+
     print("GaNDLF is ready. See https://mlcommons.github.io/GaNDLF/usage")
 
-=======
-    except Exception as e:
-        raise Exception("Git was not found, please try again.") from e
->>>>>>> 15c341b1
 
 @click.command()
 @append_copyright_to_help
