#!usr/bin/env python
# -*- coding: utf-8 -*-
import logging
import os
import argparse
import sys
import ast
from typing import Optional
import yaml
import click
from deprecated import deprecated

from GANDLF.entrypoints import append_copyright_to_help
from GANDLF.utils import writeTrainingCSV

from GANDLF.cli import copyrightMessage


def _construct_csv(
    input_dir: str,
    channels_id: str,
    label_id: Optional[str],
    output_file: str,
    relativize_paths_to_output: bool,
):
    input_dir = os.path.normpath(input_dir)
    output_file = os.path.normpath(output_file)

    # Do some special handling for if users pass a yml file for channel/label IDs
    # This is used for MLCube functionality because MLCube does not support plain string inputs.
    if channels_id.endswith(".yml") or channels_id.endswith(".yaml"):
        if os.path.isfile(channels_id):
            with open(channels_id, "r") as f:
                content = yaml.safe_load(f)
                channels_id = content["channels"]
                if isinstance(channels_id, list):
                    channels_id = ",".join(channels_id)

                # TODO: raise a warning if label param is both passed as arg and defined in file
                if "label" in content:
                    label_id = content["label"]
                    if isinstance(label_id, list):  # TODO: it can be really a list?
                        label_id = ",".join(label_id)

    logging.debug(f"{input_dir=}")
    logging.debug(f"{channels_id=}")
    logging.debug(f"{label_id=}")
    logging.debug(f"{output_file=}")
    logging.debug(f"{relativize_paths_to_output=}")

    writeTrainingCSV(
        input_dir, channels_id, label_id, output_file, relativize_paths_to_output
    )


@click.command()
@click.option(
    "--input-dir",
    "-i",
    required=True,
    type=click.Path(exists=True, file_okay=False, dir_okay=True),
    help="Input data directory which contains images in specified format",
)
@click.option(
    "--channels-id",
    "-c",
    required=True,
    help="Channels/modalities identifier string to check for in all files in 'input_dir'; for example: "
    "--channels-id _t1.nii.gz,_t2.nii.gz. May be a YAML file with `channels` list of suffixes",
    type=str,
)
@click.option(
    "--label-id",
    "-l",
    type=str,
    help="Label/mask identifier string to check for in all files in 'input_dir'; for example: "
    "--label-id _seg.nii.gz. Param value is ignored in `label` is defined in channels YAML file",
)
@click.option(
    "--output-file",
    "-o",
    required=True,
    type=click.Path(file_okay=True, dir_okay=False),
    help="Output CSV file",
)
@click.option(
    "--relativize-paths",
    "-r",
    is_flag=True,
    help="If True, paths in the output data CSV will always be relative to the location"
    " of the output data CSV itself.",
)
@append_copyright_to_help
def new_way(
    input_dir: str,
    channels_id: str,
    label_id: Optional[str],
    output_file: str,
    relativize_paths: bool,
):
    """Generate training/inference CSV from data directory."""
    _construct_csv(
        input_dir=input_dir,
        channels_id=channels_id,
        label_id=label_id,
        output_file=output_file,
        relativize_paths_to_output=relativize_paths,
    )


@deprecated(
    "This is a deprecated way of running GanDLF. Please, use `gandlf construct-csv` cli command "
    + "instead of `gandlf_constructCSV`. Note that in new CLI tool some params were renamed:\n"
    + "  --inputDir to --input-dir\n"
    + "  --channelsID to --channels-id\n"
    + "  --labelID to --label-id\n"
    + "  --outputFile to --output-file\n"
    + "  --relativizePaths to --relativize-paths and converted to flag, i.e. no value required\n"
    + "`gandlf_constructCSV` script would be deprecated soon."
)
def old_way():
    parser = argparse.ArgumentParser(
        prog="GANDLF_ConstructCSV",
        formatter_class=argparse.RawTextHelpFormatter,
        description="Generate training/inference CSV from data directory.\n\n"
        + copyrightMessage,
    )
    parser.add_argument(
        "-i",
        "--inputDir",
        metavar="",
        type=str,
        help="Input data directory which contains images in specified format",
    )
    parser.add_argument(
        "-c",
        "--channelsID",
        metavar="",
        type=str,
        help="Channels/modalities identifier string to check for in all files in 'input_dir'; for example: --channelsID _t1.nii.gz,_t2.nii.gz",
    )
    parser.add_argument(
        "-l",
        "--labelID",
        default=None,
        type=str,
        help="Label/mask identifier string to check for in all files in 'input_dir'; for example: --labelID _seg.nii.gz",
    )
    parser.add_argument(
        "-o", "--outputFile", metavar="", type=str, help="Output CSV file"
    )
    parser.add_argument(
        "-r",
        "--relativizePaths",
        metavar="",
        type=ast.literal_eval,
        default=False,
        help="If True, paths in the output data CSV will always be relative to the location of the output data CSV itself.",
    )

    args = parser.parse_args()

    # check for required parameters - this is needed here to keep the cli clean
<<<<<<< HEAD
    for param_name in ["inputDir", "channelsID", "outputFile"]:
        param_none_check = getattr(args, param_name)
=======
    for param_none_check in [args.inputDir, args.channelsID, args.outputFile]:
>>>>>>> e03efcb0
        if param_none_check is None:
            sys.exit(f"ERROR: Missing required parameter: {param_name}")

    _construct_csv(
        input_dir=args.inputDir,
        channels_id=args.channelsID,
        label_id=args.labelID,
        output_file=args.outputFile,
        relativize_paths_to_output=args.relativizePaths,
    )


# main function
if __name__ == "__main__":
    old_way()<|MERGE_RESOLUTION|>--- conflicted
+++ resolved
@@ -161,12 +161,8 @@
     args = parser.parse_args()
 
     # check for required parameters - this is needed here to keep the cli clean
-<<<<<<< HEAD
     for param_name in ["inputDir", "channelsID", "outputFile"]:
         param_none_check = getattr(args, param_name)
-=======
-    for param_none_check in [args.inputDir, args.channelsID, args.outputFile]:
->>>>>>> e03efcb0
         if param_none_check is None:
             sys.exit(f"ERROR: Missing required parameter: {param_name}")
 
