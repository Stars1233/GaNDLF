import logging

import click
from . import cli_subcommands
from GANDLF.entrypoints import append_copyright_to_help

<<<<<<< HEAD
# import anonymizer command
# import run command
# import construct_csv command
# import collect_stats command
# import patch_miner command
# import preprocess command
# import verify_install command
# import config_generator command
# import recover_config command
# import deploy command
# import optimize_model command
# import generate_metrics command
from GANDLF.entrypoints.debug_info import new_way as debug_info_command

# import split_csv command
=======
>>>>>>> 81cd10c8
from GANDLF import version


def setup_logging(loglevel):
    logging.basicConfig(level=loglevel.upper())


@click.group()
@click.version_option(version, "--version", "-v", message="GANDLF Version: %(version)s")
@click.option(
    "--loglevel",
    default="INFO",
    help="Set the logging level (DEBUG, INFO, WARNING, ERROR, CRITICAL)",
)
@click.pass_context  # Pass the context to subcommands
@append_copyright_to_help
def gandlf(ctx, loglevel):
    """GANDLF command-line tool."""
    ctx.ensure_object(dict)
    ctx.obj["LOGLEVEL"] = loglevel
    setup_logging(loglevel)


<<<<<<< HEAD
# TODO: add anonymizer command
# TODO: add run command
# TODO: add construct-csv command
# TODO: add collect-stats command
# TODO: add path-miner command
# TODO: add preprocess command
# TODO: add verify-install command
# TODO: add config-generator command
# TODO: add recover-config command
# TODO: add deploy command
# TODO: add optimize-model command
# TODO: add generate-metrics command
gandlf.add_command(debug_info_command, "debug-info")

# TODO: add split-csv command
=======
# registers subcommands: `gandlf anonymizer`, `gandlf run`, etc.
for command_name, command in cli_subcommands.items():
    gandlf.add_command(command, command_name)
>>>>>>> 81cd10c8

if __name__ == "__main__":
    # pylint: disable=E1120
    gandlf()
<|MERGE_RESOLUTION|>--- conflicted
+++ resolved
@@ -1,72 +1,36 @@
-import logging
-
-import click
-from . import cli_subcommands
-from GANDLF.entrypoints import append_copyright_to_help
-
-<<<<<<< HEAD
-# import anonymizer command
-# import run command
-# import construct_csv command
-# import collect_stats command
-# import patch_miner command
-# import preprocess command
-# import verify_install command
-# import config_generator command
-# import recover_config command
-# import deploy command
-# import optimize_model command
-# import generate_metrics command
-from GANDLF.entrypoints.debug_info import new_way as debug_info_command
-
-# import split_csv command
-=======
->>>>>>> 81cd10c8
-from GANDLF import version
-
-
-def setup_logging(loglevel):
-    logging.basicConfig(level=loglevel.upper())
-
-
-@click.group()
-@click.version_option(version, "--version", "-v", message="GANDLF Version: %(version)s")
-@click.option(
-    "--loglevel",
-    default="INFO",
-    help="Set the logging level (DEBUG, INFO, WARNING, ERROR, CRITICAL)",
-)
-@click.pass_context  # Pass the context to subcommands
-@append_copyright_to_help
-def gandlf(ctx, loglevel):
-    """GANDLF command-line tool."""
-    ctx.ensure_object(dict)
-    ctx.obj["LOGLEVEL"] = loglevel
-    setup_logging(loglevel)
-
-
-<<<<<<< HEAD
-# TODO: add anonymizer command
-# TODO: add run command
-# TODO: add construct-csv command
-# TODO: add collect-stats command
-# TODO: add path-miner command
-# TODO: add preprocess command
-# TODO: add verify-install command
-# TODO: add config-generator command
-# TODO: add recover-config command
-# TODO: add deploy command
-# TODO: add optimize-model command
-# TODO: add generate-metrics command
-gandlf.add_command(debug_info_command, "debug-info")
-
-# TODO: add split-csv command
-=======
-# registers subcommands: `gandlf anonymizer`, `gandlf run`, etc.
-for command_name, command in cli_subcommands.items():
-    gandlf.add_command(command, command_name)
->>>>>>> 81cd10c8
-
-if __name__ == "__main__":
-    # pylint: disable=E1120
-    gandlf()
+import logging
+
+import click
+from . import cli_subcommands
+from GANDLF.entrypoints import append_copyright_to_help
+
+from GANDLF import version
+
+
+def setup_logging(loglevel):
+    logging.basicConfig(level=loglevel.upper())
+
+
+@click.group()
+@click.version_option(version, "--version", "-v", message="GANDLF Version: %(version)s")
+@click.option(
+    "--loglevel",
+    default="INFO",
+    help="Set the logging level (DEBUG, INFO, WARNING, ERROR, CRITICAL)",
+)
+@click.pass_context  # Pass the context to subcommands
+@append_copyright_to_help
+def gandlf(ctx, loglevel):
+    """GANDLF command-line tool."""
+    ctx.ensure_object(dict)
+    ctx.obj["LOGLEVEL"] = loglevel
+    setup_logging(loglevel)
+
+
+# registers subcommands: `gandlf anonymizer`, `gandlf run`, etc.
+for command_name, command in cli_subcommands.items():
+    gandlf.add_command(command, command_name)
+
+if __name__ == "__main__":
+    # pylint: disable=E1120
+    gandlf()