"""
All the metrics are to be called from here
"""
import torch
from sklearn.metrics import balanced_accuracy_score
import numpy as np
import torchmetrics as tm
from ..utils import get_output_from_calculator


def classification_accuracy(output, label, params):
    """
    This function computes the classification accuracy.

    Args:
        output (torch.Tensor): The output of the model.
        label (torch.Tensor): The ground truth labels.
        params (dict): The parameter dictionary containing training and data information.

    Returns:
        torch.Tensor: The classification accuracy.
    """
    if params["problem_type"] == "classification":
        predicted_classes = torch.argmax(output, 1)
    else:
        predicted_classes = output

    acc = torch.sum(predicted_classes == label.squeeze()) / len(label)
    return acc


def balanced_acc_score(output, label, params):
    """
    This function computes the balanced accuracy.

    Args:
        output (torch.Tensor): The output of the model.
        label (torch.Tensor): The ground truth labels.
        params (dict): The parameter dictionary containing training and data information.

    Returns:
        torch.Tensor: The balanced accuracy.
    """
    if params["problem_type"] == "classification":
        predicted_classes = torch.argmax(output, 1)
    else:
        predicted_classes = output

    return torch.from_numpy(
        np.array(balanced_accuracy_score(predicted_classes.cpu(), label.cpu()))
    )


def per_label_accuracy(output, label, params):
    """
    This function computes the per class accuracy.

    Args:
        output (torch.Tensor): The output of the model.
        label (torch.Tensor): The ground truth labels.
        params (dict): The parameter dictionary containing training and data information.

    Returns:
        torch.Tensor: The per class accuracy.
    """
    if params["problem_type"] == "classification":
        # ensure this works for multiple batches
        output_accuracy = torch.zeros(len(params["model"]["class_list"]))
        for output_batch, label_batch in zip(output, label):
            predicted_classes = torch.Tensor([0] * len(params["model"]["class_list"]))
            label_cpu = torch.Tensor([0] * len(params["model"]["class_list"]))
            predicted_classes[torch.argmax(output_batch, 0).cpu().item()] = 1
            label_cpu[label_batch.cpu().item()] = 1
            output_accuracy += (predicted_classes == label_cpu).type(torch.float)
        return output_accuracy / len(output)
    else:
        return balanced_acc_score(output, label, params)


def overall_stats(predictions, ground_truth, params):
    """
    Generates a dictionary of metrics calculated on the overall predictions and ground truths.

    Args:
        predictions (torch.Tensor): The output of the model.
        ground_truth (torch.Tensor): The ground truth labels.
        params (dict): The parameter dictionary containing training and data information.

    Returns:
        dict: A dictionary of metrics.
    """
<<<<<<< HEAD
    predictions = predictions.type(torch.float) * params["scaling_factor"]
    ground_truth = ground_truth.type(torch.float)
=======
    predictions = predictions.type(torch.float)
    ground_truth = ground_truth.type(torch.float) * params["scaling_factor"]
>>>>>>> 9eb6cc64
    assert (
        params["problem_type"] == "regression"
    ), "Only regression is supported for these stats"

    output_metrics = {}

    reduction_types_keys = {
        "mean": "mean",
        "sum": "sum",
        "none": "none",
    }
    # metrics that need the "reduction" parameter
    for reduction_type, reduction_type_key in reduction_types_keys.items():
        calculators = {
            "cosinesimilarity": tm.CosineSimilarity(reduction=reduction_type_key),
        }
        for metric_name, calculator in calculators.items():
            output_metrics[
                f"{metric_name}_{reduction_type}"
            ] = get_output_from_calculator(predictions, ground_truth, calculator)
    # metrics that do not have any "reduction" parameter
    calculators = {
        "mse": tm.MeanSquaredError(),
        "mae": tm.MeanAbsoluteError(),
        "pearson": tm.PearsonCorrcoef(),
        "spearman": tm.SpearmanCorrcoef(),
    }
    for metric_name, calculator in calculators.items():
        output_metrics[metric_name] = get_output_from_calculator(
            predictions, ground_truth, calculator
        )

    return output_metrics<|MERGE_RESOLUTION|>--- conflicted
+++ resolved
@@ -89,13 +89,8 @@
     Returns:
         dict: A dictionary of metrics.
     """
-<<<<<<< HEAD
-    predictions = predictions.type(torch.float) * params["scaling_factor"]
-    ground_truth = ground_truth.type(torch.float)
-=======
     predictions = predictions.type(torch.float)
     ground_truth = ground_truth.type(torch.float) * params["scaling_factor"]
->>>>>>> 9eb6cc64
     assert (
         params["problem_type"] == "regression"
     ), "Only regression is supported for these stats"
