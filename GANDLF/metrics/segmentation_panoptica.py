from pathlib import Path
<<<<<<< HEAD
import os, tempfile
=======
>>>>>>> 5e0703a5

from typing import Optional
import numpy as np

from panoptica import Panoptica_Evaluator


def generate_instance_segmentation(
    prediction: np.ndarray,
    target: np.ndarray,
    parameters: dict,
    panoptica_config_path: Optional[str] = None,
) -> dict:
    """
    Evaluate a single exam using Panoptica.

    Args:
        prediction (np.ndarray): The input prediction containing objects.
        label_path (str): The path to the reference label.
        target (np.ndarray): The input target containing objects.
        panoptica_config_path (str): The path to the Panoptica configuration file.

    Returns:
        dict: The evaluation results.
    """

<<<<<<< HEAD
    os.environ["PANOPTICA_CITATION_REMINDER"] = "False"

    cwd = Path(__file__).parent.absolute()
=======
>>>>>>> 5e0703a5
    # the parameters dict takes precedence over the panoptica_config_path
    evaluator = parameters.get("panoptica_config", None)
    if evaluator is None:
        cwd = Path(__file__).parent.absolute()
        panoptica_config_path = (
            str(cwd / "panoptica_config_brats.yaml")
            if panoptica_config_path is None
            else panoptica_config_path
        )
        evaluator = Panoptica_Evaluator.load_from_config(panoptica_config_path)

    assert evaluator is not None, "Panoptica evaluator could not be initialized."

    # call evaluate
    group2result = evaluator.evaluate(prediction_arr=prediction, reference_arr=target)

    results = {k: r.to_dict() for k, r in group2result.items()}
    return results<|MERGE_RESOLUTION|>--- conflicted
+++ resolved
@@ -1,8 +1,5 @@
 from pathlib import Path
-<<<<<<< HEAD
-import os, tempfile
-=======
->>>>>>> 5e0703a5
+import os
 
 from typing import Optional
 import numpy as np
@@ -23,18 +20,15 @@
         prediction (np.ndarray): The input prediction containing objects.
         label_path (str): The path to the reference label.
         target (np.ndarray): The input target containing objects.
+        parameters (dict): The GaNDLF parameters from which panoptica config is to be extracted.
         panoptica_config_path (str): The path to the Panoptica configuration file.
 
     Returns:
         dict: The evaluation results.
     """
 
-<<<<<<< HEAD
     os.environ["PANOPTICA_CITATION_REMINDER"] = "False"
 
-    cwd = Path(__file__).parent.absolute()
-=======
->>>>>>> 5e0703a5
     # the parameters dict takes precedence over the panoptica_config_path
     evaluator = parameters.get("panoptica_config", None)
     if evaluator is None:
