from typing import Union

import torch
import torchmetrics as tm
import torch.nn.functional as F

# from torch.nn.functional import one_hot
from ..utils import get_output_from_calculator
from GANDLF.utils.generic import determine_classification_task_type


def overall_stats(
    prediction: torch.Tensor, target: torch.Tensor, params: dict
) -> dict[str, Union[float, list]]:
    """
    Generates a dictionary of metrics calculated on the overall prediction and ground truths.

    Args:
        prediction (torch.Tensor): The output of the model.
        target (torch.Tensor): The ground truth labels.
        params (dict): The parameter dictionary containing training and data information.

    Returns:
        dict: A dictionary of metrics.
    """
    assert (
        params["problem_type"] == "classification"
    ), "Only classification is supported for these stats"

    # this is needed for auroc
    # ensure that predictions are in integer format
    prediction_wrap = prediction
    if prediction.dtype != torch.long or prediction.dtype != torch.int:
        prediction_wrap = prediction_wrap.long()
    predictions_one_hot = F.one_hot(
        prediction_wrap, num_classes=params["model"]["num_classes"]
    )
    predictions_prob = F.softmax(predictions_one_hot.float(), dim=1)

    output_metrics = {}

    average_types_keys = {
        "global": "micro",
        "per_class": "none",
        "per_class_average": "macro",
        "per_class_weighted": "weighted",
    }
    task = determine_classification_task_type(params)
    # todo: consider adding a "multilabel field in the future"

    # metrics that need the "average" parameter
    for average_type, average_type_key in average_types_keys.items():
        # multidim_average is not used when constructing these metrics
        # think of having it
        calculators = {
            f"accuracy_{average_type}": tm.Accuracy(
                task=task,
                num_classes=params["model"]["num_classes"],
                average=average_type_key,
            ),
            f"precision_{average_type}": tm.Precision(
                task=task,
                num_classes=params["model"]["num_classes"],
                average=average_type_key,
            ),
            f"recall_{average_type}": tm.Recall(
                task=task,
                num_classes=params["model"]["num_classes"],
                average=average_type_key,
            ),
            f"f1_{average_type}": tm.F1Score(
                task=task,
                num_classes=params["model"]["num_classes"],
                average=average_type_key,
            ),
            f"specificity_{average_type}": tm.Specificity(
                task=task,
                num_classes=params["model"]["num_classes"],
                average=average_type_key,
            ),
            f"auroc_{average_type}": tm.AUROC(
                task=task,
                num_classes=params["model"]["num_classes"],
                average=average_type_key if average_type_key != "micro" else "macro",
            ),
        }
        for metric_name, calculator in calculators.items():
<<<<<<< HEAD
            if "auroc" in metric_name:
                output_metrics[metric_name] = get_output_from_calculator(
                    predictions_prob, target, calculator
=======
            avg_typed_metric_name = f"{metric_name}_{average_type_key}"
            if metric_name == "aucroc":
                one_hot_preds = one_hot(
                    prediction.long(), num_classes=params["model"]["num_classes"]
                )
                output_metrics[avg_typed_metric_name] = get_output_from_calculator(
                    one_hot_preds.float(), target, calculator
>>>>>>> 8b9fb478
                )
            else:
                output_metrics[avg_typed_metric_name] = get_output_from_calculator(
                    prediction, target, calculator
                )

    # metrics that do not need the "average" parameter
    calculators = {
        "mcc": tm.MatthewsCorrCoef(
            task=task, num_classes=params["model"]["num_classes"]
        )
    }
    for metric_name, calculator in calculators.items():
        output_metrics[metric_name] = get_output_from_calculator(
            prediction, target, calculator
        )

    return output_metrics<|MERGE_RESOLUTION|>--- conflicted
+++ resolved
@@ -85,19 +85,9 @@
             ),
         }
         for metric_name, calculator in calculators.items():
-<<<<<<< HEAD
             if "auroc" in metric_name:
                 output_metrics[metric_name] = get_output_from_calculator(
                     predictions_prob, target, calculator
-=======
-            avg_typed_metric_name = f"{metric_name}_{average_type_key}"
-            if metric_name == "aucroc":
-                one_hot_preds = one_hot(
-                    prediction.long(), num_classes=params["model"]["num_classes"]
-                )
-                output_metrics[avg_typed_metric_name] = get_output_from_calculator(
-                    one_hot_preds.float(), target, calculator
->>>>>>> 8b9fb478
                 )
             else:
                 output_metrics[avg_typed_metric_name] = get_output_from_calculator(
