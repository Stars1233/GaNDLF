import os
os.environ['TORCHIO_HIDE_CITATION_PROMPT'] = '1' # hides torchio citation request, see https://github.com/fepegar/torchio/issues/235
from torch.optim.lr_scheduler import ReduceLROnPlateau
import torch
from torch.utils.data.dataset import Dataset
import torch.optim as optim
from torch.autograd import Variable
import torch.nn as nn
import numpy as np
import pandas as pd
from torch.utils.data import DataLoader
import random
# import scipy
import torchio
from torchio.transforms import *
from torchio import Image, Subject
from sklearn.model_selection import KFold
from shutil import copyfile
import time
import sys
import pickle
from pathlib import Path
import argparse
import datetime
import SimpleITK as sitk
from GANDLF.data.ImagesFromDataFrame import ImagesFromDataFrame
from GANDLF.schd import *
from GANDLF.losses import *
from GANDLF.utils import *
from .parameterParsing import *

def trainingLoop(trainingDataFromPickle, validationDataFromPickle, headers, device, parameters, outputDir, testingDataFromPickle = None):
    '''
    This is the main training loop
    '''
    # extract variables form parameters dict
    psize = parameters['psize']
    q_max_length = parameters['q_max_length']
    q_samples_per_volume = parameters['q_samples_per_volume']
    q_num_workers = parameters['q_num_workers']
    q_verbose = parameters['q_verbose']
    augmentations = parameters['data_augmentation']
    preprocessing = parameters['data_preprocessing']
    opt = parameters['opt']
    loss_function = parameters['loss_function']
    scheduler = parameters['scheduler']
    batch_size = parameters['batch_size']
    learning_rate = parameters['learning_rate']
    num_epochs = parameters['num_epochs']
    amp = parameters['amp']
    patience = parameters['patience']

    ## model configuration
    which_model = parameters['model']['architecture']
    dimension = parameters['model']['dimension']
    base_filters = parameters['model']['base_filters']
    if 'class_list' in parameters['model']:
        class_list = parameters['model']['class_list']
        n_classList = len(class_list)
    if not('n_channels' in parameters['model']):
        n_channels = len(headers['channelHeaders'])
    else:
        n_channels = parameters['model']['n_channels']

    if 'scaling_factor' in parameters:
        scaling_factor = parameters['scaling_factor']
    else:
        scaling_factor = 1

    # Defining our model here according to parameters mentioned in the configuration file
    model = get_model(which_model, dimension, n_channels, n_classList, base_filters, final_convolution_layer = parameters['model']['final_layer'], psize = psize, batch_size = batch_size)

    # initialize problem type    
    is_regression, is_classification, is_segmentation = find_problem_type(headers, model.final_convolution_layer)

    if is_regression or is_classification:
        n_classList = len(headers['predictionHeaders']) # ensure the output class list is correctly populated
  
    if len(psize) == 2:
        psize.append(1) # ensuring same size during torchio processing

    trainingDataForTorch = ImagesFromDataFrame(trainingDataFromPickle, psize, headers, q_max_length, q_samples_per_volume,
                                               q_num_workers, q_verbose, sampler = parameters['patch_sampler'], train=True, augmentations=augmentations, preprocessing = preprocessing)
    validationDataForTorch = ImagesFromDataFrame(validationDataFromPickle, psize, headers, q_max_length, q_samples_per_volume,
                                               q_num_workers, q_verbose, sampler = parameters['patch_sampler'], train=False, augmentations=augmentations, preprocessing = preprocessing) # may or may not need to add augmentations here
    if testingDataFromPickle is None:
        print('No testing data is defined, using validation data for those metrics')
        testingDataFromPickle = validationDataFromPickle
    inferenceDataForTorch = ImagesFromDataFrame(testingDataFromPickle, psize, headers, q_max_length, q_samples_per_volume,
                                            q_num_workers, q_verbose, sampler = parameters['patch_sampler'], train=False, augmentations=augmentations, preprocessing = preprocessing)
    
    train_loader = DataLoader(trainingDataForTorch, batch_size=batch_size, shuffle=True)
    val_loader = DataLoader(validationDataForTorch, batch_size=1)
    inference_loader = DataLoader(inferenceDataForTorch,batch_size=1)
    
    # sanity check
    if n_channels == 0:
        sys.exit('The number of input channels cannot be zero, please check training CSV')

    # setting optimizer
    optimizer = get_optimizer(opt, model.parameters(), learning_rate) 
        
    # setting the loss function
    loss_fn, MSE_requested = get_loss(loss_function)

    # training_start_time = time.asctime()
    # startstamp = time.time()
    if not(os.environ.get('HOSTNAME') is None):
        print("\nHostname     :" + str(os.environ.get('HOSTNAME')))
        sys.stdout.flush()

    # resume if compatible model was found
    if os.path.exists(os.path.join(outputDir,str(which_model) + "_best.pth.tar")):
        checkpoint = torch.load(os.path.join(outputDir,str(which_model) + "_best.pth.tar"))
        model.load_state_dict(checkpoint['model_state_dict'])
        optimizer.load_state_dict(checkpoint['optimizer_state_dict'])
        print("Model checkpoint found. Loading checkpoint from: ",os.path.join(outputDir,str(which_model) + "_best.pth.tar"))

    print("Samples - Train: %d Val: %d Test: %d"%(len(train_loader.dataset),len(val_loader.dataset),len(inference_loader.dataset)))
    sys.stdout.flush()

    model, amp, device = send_model_to_device(model, amp, device, optimizer=optimizer)
    print('Using device:', device)        
    sys.stdout.flush()

    # Checking for the learning rate scheduler
    scheduler_lr = get_scheduler(scheduler, optimizer, batch_size, len(train_loader.dataset), learning_rate)

    sys.stdout.flush()
    ############## STORING THE HISTORY OF THE LOSSES #################
    best_val_dice = -1
    best_train_dice = -1
    best_test_dice = -1
    
    best_val_loss = 1000000
    best_train_loss = 1000000
    best_test_loss = 1000000
    
    total_train_loss = 0
    total_train_dice = 0
    patience_count = 0
    
    best_train_idx = 0
    best_val_idx = 0
    best_test_idx = 0
    # Creating a CSV to log training loop and writing the initial columns
    log_train_file = os.path.join(outputDir,"trainingScores_log.csv")
    log_train = open(log_train_file,"w")
    log_train.write("Epoch,Train_Loss,Train_Dice,Val_Loss,Val_Dice,Testing_Loss,Testing_Dice\n")
    log_train.close()

<<<<<<< HEAD
=======
    # initialize without considering background
    dice_weights_dict = {} # average for "weighted averaging"
    dice_penalty_dict = {} # penalty for misclassification
    for i in range(1, n_classList):
        dice_weights_dict[i] = 0
        dice_penalty_dict[i] = 0

    # define a seaparate data loader for penalty calculations
    penaltyData = ImagesFromDataFrame(trainingDataFromPickle, psize, headers, q_max_length, q_samples_per_volume, q_num_workers, q_verbose, sampler = parameters['patch_sampler'], train=False, augmentations=None,preprocessing=preprocessing) 
    penalty_loader = DataLoader(penaltyData, batch_size=batch_size, shuffle=True)
    
    # get the weights for use for dice loss
    total_nonZeroVoxels = 0
    
    # For regression dice penalty need not be taken account
    # For classification this should be calculated on the basis of predicted labels and mask
    if not is_regression:
        for batch_idx, (subject) in enumerate(penalty_loader): # iterate through full training data
            # accumulate dice weights for each label
            mask = subject['label'][torchio.DATA]
            one_hot_mask = one_hot(mask, class_list)
            for i in range(1, n_classList):
                currentNumber = torch.nonzero(one_hot_mask[:,i,:,:,:], as_tuple=False).size(0)
                dice_weights_dict[i] = dice_weights_dict[i] + currentNumber # class-specific non-zero voxels
                total_nonZeroVoxels = total_nonZeroVoxels + currentNumber # total number of non-zero voxels to be considered
            
            # get the penalty values - dice_weights contains the overall number for each class in the training data
        for i in range(1, n_classList):
            penalty = total_nonZeroVoxels # start with the assumption that all the non-zero voxels make up the penalty
            for j in range(1, n_classList):
                if i != j: # for differing classes, subtract the number
                    penalty = penalty - dice_penalty_dict[j]
            
            dice_penalty_dict[i] = penalty / total_nonZeroVoxels # this is to be used to weight the loss function
        dice_weights_dict[i] = 1 - dice_weights_dict[i]# this can be used for weighted averaging
     
>>>>>>> 82bc4882
    # Getting the channels for training and removing all the non numeric entries from the channels
    batch = next(iter(train_loader))
    all_keys = list(batch.keys())
    channel_keys = []
    value_keys = []

    for item in all_keys:
        if item.isnumeric():
            channel_keys.append(item)
        elif 'value' in item:
            value_keys.append(item)

    # automatic mixed precision - https://pytorch.org/docs/stable/amp.html
    if amp:
        scaler = torch.cuda.amp.GradScaler() 

    ################ TRAINING THE MODEL##############
    for ep in range(num_epochs):
        start = time.time()
        print("\n")
        print("Ep# %03d | LR: %s | Start: %s "%(ep, str(optimizer.param_groups[0]['lr']), str(datetime.datetime.now())))
        model.train()
        for batch_idx, (subject) in enumerate(train_loader):
            print(batch_idx)
            # uncomment line to debug memory issues
            # # print('=== Memory (allocated; cached) : ', round(torch.cuda.memory_allocated(int(dev))/1024**3, 1), '; ', round(torch.cuda.memory_reserved(int(dev))/1024**3, 1))
            # Load the subject and its ground truth
            # read and concat the images
            image = torch.cat([subject[key][torchio.DATA] for key in channel_keys], dim=1) # concatenate channels 
            
            # if regression, concatenate values to predict
            if is_regression:
                valuesToPredict = torch.cat([subject[key] for key in value_keys], dim=0)
                valuesToPredict = torch.reshape(subject[value_keys[0]], (batch_size,1))
                valuesToPredict = valuesToPredict*scaling_factor
                if device.type != 'cpu':
                    valuesToPredict = valuesToPredict.to(device)
            
            # read the mask
            first = next(iter(subject['label']))
            if first == 'NA':
                mask_present = False
            else:
                mask_present = True
                mask = subject['label'][torchio.DATA] # get the label image
            ## special case for 2D            
            if image.shape[-1] == 1:
                model_2d = True
                image = torch.squeeze(image, -1)
                if mask_present:
                    mask = torch.squeeze(mask, -1)
            else:
                model_2d = False
            # Why are we doing this? Please check again
            #mask = one_hot(mask.cpu().float().numpy(), class_list)
            if mask_present:
                one_hot_mask = one_hot(mask, class_list)
            # one_hot_mask = one_hot_mask.unsqueeze(0)
            #mask = torch.from_numpy(mask)
            # Loading images into the GPU and ignoring the affine
            image = image.float().to(device)
            if mask_present:
                one_hot_mask = one_hot_mask.to(device)

            # Making sure that the optimizer has been reset
            optimizer.zero_grad()
            # Forward Propagation to get the output from the models
            # TODO: Not recommended? (https://discuss.pytorch.org/t/about-torch-cuda-empty-cache/34232/6)will try without
            # might help solve OOM
            # torch.cuda.empty_cache()
            # Casts operations to mixed precision
            output = model(image)
            if is_regression or is_classification:
                #print("Output:", output) #U
                #print("Values to predict:", valuesToPredict)  #U
                output = output.clone().type(dtype=torch.float) #U
                valuesToPredict = valuesToPredict.clone().type(dtype=torch.float) #U

                #loss = MSE(output, valuesToPredict) 
                loss = torch.nn.MSELoss()(output, valuesToPredict)
                if amp:
                    with torch.cuda.amp.autocast(): 
                        scaler.scale(loss).backward()
                        scaler.step(optimizer)
                else:
                    loss.backward()
                    optimizer.step()
            else:
                if model_2d: # for 2D, add a dimension so that loss can be computed without modifications
                    one_hot_mask = one_hot_mask.unsqueeze(-1)
                    output = output.unsqueeze(-1)
            
            if not is_regression:
                if amp:
                    with torch.cuda.amp.autocast(): 
                    # Computing the loss
                        if MSE_requested:
                            loss = loss_fn(output.double(), one_hot_mask.double(), n_classList, reduction = loss_function['mse']['reduction'])
                        else:
                            loss = loss_fn(output.double(), one_hot_mask.double(), n_classList, dice_penalty_dict)
                    scaler.scale(loss).backward()
                    scaler.step(optimizer)
                else:
                    # Computing the loss
                    if MSE_requested:
                        loss = loss_fn(output.double(), one_hot_mask.double(), n_classList, reduction = loss_function['mse']['reduction'])
                    else:
                        loss = loss_fn(output.double(), one_hot_mask.double(), n_classList, dice_penalty_dict)
<<<<<<< HEAD
                scaler.scale(loss).backward()
                scaler.step(optimizer)
            else:
                # Computing the loss
                if MSE_requested:
                    loss = loss_fn(output.double(), one_hot_mask.double(), n_classList, reduction = loss_function['mse']['reduction'])
                else:
                    loss = loss_fn(output.double(), one_hot_mask.double(), n_classList, weights = None)
                loss.backward()
                optimizer.step()
                           
=======
                    loss.backward()
                    optimizer.step()

>>>>>>> 82bc4882
            #Pushing the dice to the cpu and only taking its value
            curr_loss = loss.cpu().data.item()
            #train_loss_list.append(loss.cpu().data.item())
            total_train_loss += curr_loss

            if not is_regression:
                #Computing the dice score  # Can be changed for multi-class outputs later.
                curr_dice = MCD(output.double(), one_hot_mask.double(), n_classList).cpu().data.item() # https://discuss.pytorch.org/t/cuda-memory-leakage/33970/3
                #print(curr_dice)
                #Computng the total dice
                total_train_dice += curr_dice
            # update scale for next iteration
            if amp:
                scaler.update() 
            # TODO: Not recommended? (https://discuss.pytorch.org/t/about-torch-cuda-empty-cache/34232/6)will try without
            # torch.cuda.empty_cache()
            if scheduler == "triangular":
                scheduler_lr.step()            
            #print(curr_dice)

        if is_segmentation:
            average_train_dice = total_train_dice/len(train_loader.dataset) 
        else:
            average_train_dice = 1

        average_train_loss = total_train_loss/len(train_loader.dataset)

        # initialize some bool variables to control model saving
        save_condition_train = False
        save_condition_val = False
        save_condition_test = False

        # Now we enter the evaluation/validation part of the epoch      
        # validation data scores
        average_val_dice, average_val_loss = get_metrics_save_mask(model, device, val_loader, psize, channel_keys, value_keys, class_list, loss_fn, is_segmentation, scaling_factor)

        # testing data scores
        average_test_dice, average_test_loss = get_metrics_save_mask(model, device, inference_loader, psize, channel_keys, value_keys, class_list, loss_fn, is_segmentation, scaling_factor)
    
        # regression or classification, use the loss to drive the model saving
        if is_segmentation:
            save_condition_train = average_train_dice > best_train_dice
            if save_condition_train:
                best_train_dice = average_train_dice
            save_condition_val = average_val_dice > best_val_dice
            if save_condition_val:
                best_val_dice = average_val_dice
            else: # patience is calculated on validation
                patience_count = patience_count + 1 
            save_condition_test = average_test_dice > best_test_dice
            if save_condition_test:
                best_test_dice = average_test_dice
        else: 
            save_condition_train = average_train_loss < best_train_loss
            if save_condition_train:
                best_train_loss = average_train_loss
            save_condition_val = average_val_loss < best_val_loss
            if save_condition_val:
                best_val_loss = average_val_loss
            else: # patience is calculated on validation
                patience_count = patience_count + 1 
            save_condition_test = average_test_loss < best_test_loss
            if save_condition_test:
                best_test_loss = average_test_loss

        if save_condition_train:
            best_train_idx = ep
            torch.save({"epoch": best_train_idx,
            "model_state_dict": model.state_dict(),
            "optimizer_state_dict": optimizer.state_dict(),
            "best_train_dice": best_train_dice,
            "best_train_loss": best_train_loss }, os.path.join(outputDir, which_model + "_best_train.pth.tar"))
            
        print("   Train DCE: ", format(average_train_dice,'.10f'), " | Best Train DCE: ", format(best_train_dice,'.10f'), " | Avg Train Loss: ", format(average_train_loss,'.10f'), " | Best Train Ep ", format(best_train_idx,'.1f'))

        if save_condition_val:
            best_val_idx = ep
            torch.save({"epoch": best_val_idx,
            "model_state_dict": model.state_dict(),
            "optimizer_state_dict": optimizer.state_dict(),
            "best_val_dice": best_val_dice,
            "best_val_loss": best_val_loss }, os.path.join(outputDir, which_model + "_best_val.pth.tar"))
        
        print("     Val DCE: ", format(average_val_dice,'.10f'), " | Best Val   DCE: ", format(best_val_dice,'.10f'), " | Avg Val   Loss: ", format(average_val_loss,'.10f'), " | Best Val   Ep ", format(best_val_idx,'.1f'))

        if save_condition_test:
            best_test_idx = ep
            torch.save({"epoch": best_test_idx,
            "model_state_dict": model.state_dict(),
            "optimizer_state_dict": optimizer.state_dict(),
            "best_test_dice": best_test_dice,
            "best_test_loss": best_test_loss }, os.path.join(outputDir, which_model + "_best_test.pth.tar"))

        print("    Test DCE: ", format(average_test_dice,'.10f'), " | Best Test  DCE: ", format(best_test_dice,'.10f'), " | Avg Test  Loss: ", format(average_test_loss,'.10f'), " | Best Test  Ep ", format(best_test_idx,'.1f'))

        # Updating the learning rate according to some conditions - reduce lr on plateau needs out loss to be monitored and schedules the LR accordingly. Others change irrespective of loss.
        
        if not scheduler == "triangular":
            if scheduler == "reduce-on-plateau":
                scheduler_lr.step(average_val_loss)
            else:
                scheduler_lr.step()

        #Saving the current model
        torch.save({"epoch": ep,
                    "model_state_dict": model.state_dict(),
                    "optimizer_state_dict": optimizer.state_dict(),
                    "val_dice": average_val_dice, "val_loss": average_val_loss }, os.path.join(outputDir, which_model + "_latest.pth.tar"))

        stop = time.time()     
        print("Time for epoch: ",(stop - start)/60," mins")        

        # Checking if patience is crossed
        if patience_count > patience:
            print("Performance Metric has not improved for %d epochs, exiting training loop"%(patience))
            break
        
        sys.stdout.flush()
        log_train = open(log_train_file, "a")
        log_train.write(str(ep) + "," + str(average_train_loss) + "," + str(average_train_dice) + "," + str(average_val_loss) + "," + str(average_val_dice) + "," + str(average_test_loss) + "," + str(average_test_dice) + "\n")
        log_train.close()
        total_train_dice = 0
        total_train_loss = 0

if __name__ == "__main__":

    torch.multiprocessing.freeze_support()
    # parse the cli arguments here
    parser = argparse.ArgumentParser(description = "Training Loop of GANDLF")
    parser.add_argument('-train_loader_pickle', type=str, help = 'Train loader pickle', required=True)
    parser.add_argument('-val_loader_pickle', type=str, help = 'Validation loader pickle', required=True)
    parser.add_argument('-testing_loader_pickle', type=str, help = 'Testing loader pickle', required=True)
    parser.add_argument('-parameter_pickle', type=str, help = 'Parameters pickle', required=True)
    parser.add_argument('-headers_pickle', type=str, help = 'Header pickle', required=True)
    parser.add_argument('-outputDir', type=str, help = 'Output directory', required=True)
    parser.add_argument('-device', type=str, help = 'Device to train on', required=True)
    
    args = parser.parse_args()

    # # write parameters to pickle - this should not change for the different folds, so keeping is independent
    headers = pickle.load(open(args.headers_pickle,"rb"))
    parameters = pickle.load(open(args.parameter_pickle,"rb"))
    trainingDataFromPickle = pd.read_pickle(args.train_loader_pickle)
    validationDataFromPickle = pd.read_pickle(args.val_loader_pickle)
    testingData_str = args.testing_loader_pickle
    if testingData_str == 'None':
        testingDataFromPickle = None
    else:
        testingDataFromPickle = pd.read_pickle(testingData_str)

    trainingLoop(trainingDataFromPickle=trainingDataFromPickle, 
                 validationDataFromPickle=validationDataFromPickle, 
                 headers = headers,  
                 parameters=parameters,
                 outputDir=args.outputDir,
                 device=args.device,
                 testingDataFromPickle=testingDataFromPickle,)<|MERGE_RESOLUTION|>--- conflicted
+++ resolved
@@ -149,8 +149,6 @@
     log_train.write("Epoch,Train_Loss,Train_Dice,Val_Loss,Val_Dice,Testing_Loss,Testing_Dice\n")
     log_train.close()
 
-<<<<<<< HEAD
-=======
     # initialize without considering background
     dice_weights_dict = {} # average for "weighted averaging"
     dice_penalty_dict = {} # penalty for misclassification
@@ -187,7 +185,6 @@
             dice_penalty_dict[i] = penalty / total_nonZeroVoxels # this is to be used to weight the loss function
         dice_weights_dict[i] = 1 - dice_weights_dict[i]# this can be used for weighted averaging
      
->>>>>>> 82bc4882
     # Getting the channels for training and removing all the non numeric entries from the channels
     batch = next(iter(train_loader))
     all_keys = list(batch.keys())
@@ -296,23 +293,9 @@
                         loss = loss_fn(output.double(), one_hot_mask.double(), n_classList, reduction = loss_function['mse']['reduction'])
                     else:
                         loss = loss_fn(output.double(), one_hot_mask.double(), n_classList, dice_penalty_dict)
-<<<<<<< HEAD
-                scaler.scale(loss).backward()
-                scaler.step(optimizer)
-            else:
-                # Computing the loss
-                if MSE_requested:
-                    loss = loss_fn(output.double(), one_hot_mask.double(), n_classList, reduction = loss_function['mse']['reduction'])
-                else:
-                    loss = loss_fn(output.double(), one_hot_mask.double(), n_classList, weights = None)
-                loss.backward()
-                optimizer.step()
-                           
-=======
                     loss.backward()
                     optimizer.step()
 
->>>>>>> 82bc4882
             #Pushing the dice to the cpu and only taking its value
             curr_loss = loss.cpu().data.item()
             #train_loss_list.append(loss.cpu().data.item())
