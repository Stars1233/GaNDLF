--- conflicted
+++ resolved
@@ -53,13 +53,8 @@
     batch_size = parameters['batch_size']
     learning_rate = parameters['learning_rate']
     num_epochs = parameters['num_epochs']
-<<<<<<< HEAD
-    
-    
     amp = paramters['amp']
-=======
     patience = parameters['patience']
->>>>>>> 885f6ef2
     n_channels = len(headers['channelHeaders'])
     n_classList = len(class_list)
   
@@ -161,6 +156,11 @@
         dev = -1
         device = torch.device('cpu')
         model.cpu()
+        
+    # If device is CPU, then do not use AMP
+    if device == 'cpu':
+      amp = False
+      print("Since Device is CPU, Mixed Precision Training is set to False")
         
     print('Using device:', device)
     if device.type == 'cuda':
