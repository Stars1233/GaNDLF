import sys
import yaml
from pprint import pprint
import pandas as pd
from tqdm import tqdm
import torch
import torchio
import SimpleITK as sitk
import numpy as np

from GANDLF.parseConfig import parseConfig
from GANDLF.utils import find_problem_type_from_parameters, one_hot
from GANDLF.metrics import (
    overall_stats,
    structural_similarity_index,
    mean_squared_error,
    peak_signal_noise_ratio,
    mean_squared_log_error,
    mean_absolute_error,
    ncc_mean,
    ncc_std,
    ncc_max,
    ncc_min,
)
from GANDLF.losses.segmentation import dice
from GANDLF.metrics.segmentation import (
    _calculator_generic_all_surface_distances,
    _calculator_sensitivity_specificity,
    _calculator_jaccard,
)


def generate_metrics_dict(input_csv: str, config: str, outputfile: str = None) -> dict:
    """
    This function generates metrics from the input csv and the config.

    Args:
        input_csv (str): The input CSV.
        config (str): The input yaml config.
        outputfile (str, optional): The output file to save the metrics. Defaults to None.

    Returns:
        dict: The metrics dictionary.
    """
    input_df = pd.read_csv(input_csv)

    # check required headers in a case insensitive manner
    headers = {}
    required_columns = ["subjectid", "prediction", "target"]
<<<<<<< HEAD
    for col, _ in input_df.items():                             
=======
    for col, _ in input_df.items():                     
>>>>>>> 12d9f3db
        col_lower = col.lower()
        for column_to_check in required_columns:
            if column_to_check == col_lower:
                headers[column_to_check] = col
        if col_lower == "mask":
            headers["mask"] = col
    for column in required_columns:
        assert column in headers, f"The input csv should have a column named {column}"

    overall_stats_dict = {}
    parameters = parseConfig(config)
    problem_type = parameters.get("problem_type", None)
    problem_type = (
        find_problem_type_from_parameters(parameters)
        if problem_type is None
        else problem_type
    )
    parameters["problem_type"] = problem_type

    if problem_type == "regression" or problem_type == "classification":
        parameters["model"]["num_classes"] = len(parameters["model"]["class_list"])
        predictions_tensor = torch.from_numpy(
            input_df[headers["prediction"]].to_numpy().ravel()
        )
        labels_tensor = torch.from_numpy(input_df[headers["target"]].to_numpy().ravel())
        overall_stats_dict = overall_stats(
            predictions_tensor, labels_tensor, parameters
        )

    elif problem_type == "segmentation":
        # read images and then calculate metrics
        class_list = parameters["model"]["class_list"]
        for _, row in tqdm(input_df.iterrows(), total=input_df.shape[0]):
            current_subject_id = row[headers["subjectid"]]
            overall_stats_dict[current_subject_id] = {}
            label_image = torchio.LabelMap(row[headers["target"]])
            pred_image = torchio.LabelMap(row[headers["prediction"]])
            label_tensor = label_image.data
            pred_tensor = pred_image.data
            spacing = label_image.spacing
            if label_tensor.data.shape[-1] == 1:
                spacing = spacing[0:2]
            # add dimension for batch
            parameters["subject_spacing"] = torch.Tensor(spacing).unsqueeze(0)
            label_tensor = label_tensor.unsqueeze(0)
            pred_tensor = pred_tensor.unsqueeze(0)

            # one hot encode with batch_size = 1
            label_image_one_hot = one_hot(label_tensor, class_list)
            pred_image_one_hot = one_hot(pred_tensor, class_list)

            for class_index, _ in enumerate(class_list):
                current_target = label_image_one_hot[:, class_index, ...].unsqueeze(0)
                current_prediction = pred_image_one_hot[:, class_index, ...].unsqueeze(
                    0
                )
                overall_stats_dict[current_subject_id][str(class_index)] = {}
                # this is inconsequential, since one_hot will ensure that the classes are present
                parameters["model"]["class_list"] = [1]
                parameters["model"]["num_classes"] = 1
                overall_stats_dict[current_subject_id][str(class_index)]["dice"] = dice(
                    current_prediction,
                    current_target,
                ).item()
                nsd, hd100, hd95 = _calculator_generic_all_surface_distances(
                    current_prediction,
                    current_target,
                    parameters,
                )
                overall_stats_dict[current_subject_id][str(class_index)][
                    "nsd"
                ] = nsd.item()
                overall_stats_dict[current_subject_id][str(class_index)][
                    "hd100"
                ] = hd100.item()
                overall_stats_dict[current_subject_id][str(class_index)][
                    "hd95"
                ] = hd95.item()

                (
                    s,
                    p,
                ) = _calculator_sensitivity_specificity(
                    current_prediction,
                    current_target,
                    parameters,
                )
                overall_stats_dict[current_subject_id][str(class_index)][
                    "sensitivity"
                ] = s.item()
                overall_stats_dict[current_subject_id][str(class_index)][
                    "specificity"
                ] = p.item()
                overall_stats_dict[current_subject_id][
                    "jaccard_" + str(class_index)
                ] = _calculator_jaccard(
                    current_prediction,
                    current_target,
                    parameters,
                ).item()
                current_target_image = sitk.GetImageFromArray(
                    current_target[0, 0, ...].long()
                )
                current_prediction_image = sitk.GetImageFromArray(
                    current_prediction[0, 0, ...].long()
                )
                label_overlap_filter = sitk.LabelOverlapMeasuresImageFilter()
                label_overlap_filter.Execute(
                    current_target_image, current_prediction_image
                )
                # overall_stats_dict[current_subject_id][
                #     "falseDiscoveryRate_" + str(class_index)
                # ] = label_overlap_filter.GetFalseDiscoveryRate()
                overall_stats_dict[current_subject_id][
                    "falseNegativeError_" + str(class_index)
                ] = label_overlap_filter.GetFalseNegativeError()
                overall_stats_dict[current_subject_id][
                    "falsePositiveError_" + str(class_index)
                ] = label_overlap_filter.GetFalsePositiveError()
                overall_stats_dict[current_subject_id][
                    "meanOverlap_" + str(class_index)
                ] = label_overlap_filter.GetMeanOverlap()
                overall_stats_dict[current_subject_id][
                    "unionOverlap_" + str(class_index)
                ] = label_overlap_filter.GetUnionOverlap()
                overall_stats_dict[current_subject_id][
                    "volumeSimilarity_" + str(class_index)
                ] = label_overlap_filter.GetVolumeSimilarity()

    elif problem_type == "synthesis":

        def __fix_2d_tensor(input_tensor):
            """
            This function checks for 2d images and change the shape to [B, C, H, W]

            Args:
                input_tensor (torch.Tensor): The input tensor.

            Returns:
                torch.Tensor: The output tensor in the format that torchmetrics expects.
            """
            if input_tensor.shape[-1] == 1:
                return input_tensor.squeeze(-1).unsqueeze(0)
            else:
                return input_tensor

        def __percentile_clip(input_tensor, reference_tensor=None, p_min=0.5, p_max=99.5, strictlyPositive=True):
            """Normalizes a tensor based on percentiles. Clips values below and above the percentile.
            Percentiles for normalization can come from another tensor.

            Args:
                input_tensor (torch.Tensor): Tensor to be normalized based on the data from the reference_tensor.
                    If reference_tensor is None, the percentiles from this tensor will be used.
                reference_tensor (torch.Tensor, optional): The tensor used for obtaining the percentiles.
                p_min (float, optional): Lower end percentile. Defaults to 0.5.
                p_max (float, optional): Upper end percentile. Defaults to 99.5.
                strictlyPositive (bool, optional): Ensures that really all values are above 0 before normalization. Defaults to True.

            Returns:
                torch.Tensor: The input_tensor normalized based on the percentiles of the reference tensor.
            """
            reference_tensor = input_tensor if reference_tensor is None else reference_tensor
            v_min, v_max = np.percentile(reference_tensor, [p_min,p_max]) #get p_min percentile and p_max percentile

            # set lower bound to be 0 if strictlyPositive is enabled
            v_min = max(v_min, 0.0) if strictlyPositive else v_min
            output_tensor = np.clip(input_tensor,v_min,v_max) #clip values to percentiles from reference_tensor
            output_tensor = (output_tensor - v_min)/(v_max-v_min) #normalizes values to [0;1]
            return output_tensor

        for _, row in tqdm(input_df.iterrows(), total=input_df.shape[0]):
            current_subject_id = row[headers["subjectid"]]
            overall_stats_dict[current_subject_id] = {}
            target_image = __fix_2d_tensor(
                torchio.ScalarImage(row[headers["target"]]).data
            )
            pred_image = __fix_2d_tensor(
                torchio.ScalarImage(row[headers["prediction"]]).data
            )
            # if "mask" is not in the row, we assume that the whole image is the mask
            # always cast to byte tensor
            mask = (
                __fix_2d_tensor(torchio.LabelMap(row[headers["mask"]]).data)
                if "mask" in row
                else torch.from_numpy(
                    np.ones(target_image.numpy().shape, dtype=np.uint8)
                )
            ).byte()

            # Get Infill region (we really are only interested in the infill region)
            output_infill = (pred_image * mask).float()
            gt_image_infill = (target_image * mask).float()

            # Normalize to [0;1] based on GT (otherwise MSE will depend on the image intensity range)
            normalize = parameters.get("normalize", True)
            if normalize:
                reference_tensor = target_image * ~mask #use all the tissue that is not masked for normalization
                gt_image_infill = __percentile_clip(gt_image_infill, reference_tensor=reference_tensor, p_min=0.5, p_max=99.5, strictlyPositive=True)
                output_infill = __percentile_clip(output_infill, reference_tensor=reference_tensor, p_min=0.5, p_max=99.5, strictlyPositive=True)

            overall_stats_dict[current_subject_id][
                "ssim"
            ] = structural_similarity_index(gt_image_infill, output_infill, mask).item()

            # ncc metrics
            compute_ncc = parameters.get("compute_ncc", True)
            if compute_ncc:
                overall_stats_dict[current_subject_id]["ncc_mean"] = ncc_mean(
                    gt_image_infill, output_infill
                )
                overall_stats_dict[current_subject_id]["ncc_std"] = ncc_std(
                    gt_image_infill, output_infill
                )
                overall_stats_dict[current_subject_id]["ncc_max"] = ncc_max(
                    gt_image_infill, output_infill
                )
                overall_stats_dict[current_subject_id]["ncc_min"] = ncc_min(
                    gt_image_infill, output_infill
                )

            # only voxels that are to be inferred (-> flat array)
            # these are required for mse, psnr, etc.
            gt_image_infill = gt_image_infill[mask]
            output_infill = output_infill[mask]

            overall_stats_dict[current_subject_id]["mse"] = mean_squared_error(
                gt_image_infill, output_infill
            ).item()

            overall_stats_dict[current_subject_id]["msle"] = mean_squared_log_error(
                gt_image_infill, output_infill
            ).item()

            overall_stats_dict[current_subject_id]["mae"] = mean_absolute_error(
                gt_image_infill, output_infill
            ).item()

            # torchmetrics PSNR using "max"
            overall_stats_dict[current_subject_id]["psnr"] = peak_signal_noise_ratio(
                gt_image_infill, output_infill
            ).item()

            # same as above but with epsilon for robustness
            overall_stats_dict[current_subject_id][
                "psnr_eps"
            ] = peak_signal_noise_ratio(
                gt_image_infill, output_infill, epsilon=sys.float_info.epsilon
            ).item()

            # only use fix data range to [0;1] if the data was normalized before
            if normalize:
                # torchmetrics PSNR but with fixed data range of 0 to 1
                overall_stats_dict[current_subject_id][
                    "psnr_01"
                ] = peak_signal_noise_ratio(
                    gt_image_infill, output_infill, data_range=(0,1)
                ).item()

                # same as above but with epsilon for robustness
                overall_stats_dict[current_subject_id][
                    "psnr_01_eps"
                ] = peak_signal_noise_ratio(
                    gt_image_infill, output_infill, data_range=(0,1), epsilon=sys.float_info.epsilon
                ).item()

    pprint(overall_stats_dict)
    if outputfile is not None:
        with open(outputfile, "w") as outfile:
            yaml.dump(overall_stats_dict, outfile)<|MERGE_RESOLUTION|>--- conflicted
+++ resolved
@@ -47,11 +47,7 @@
     # check required headers in a case insensitive manner
     headers = {}
     required_columns = ["subjectid", "prediction", "target"]
-<<<<<<< HEAD
-    for col, _ in input_df.items():                             
-=======
     for col, _ in input_df.items():                     
->>>>>>> 12d9f3db
         col_lower = col.lower()
         for column_to_check in required_columns:
             if column_to_check == col_lower:
