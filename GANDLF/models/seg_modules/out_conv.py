import torch
import torch.nn as nn
import torch.nn.functional as F

class out_conv(nn.Module):
<<<<<<< HEAD
    def __init__(self, input_channels, output_channels, leakiness=1e-2, kernel_size=3,
=======
    def __init__(self, input_channels, output_channels, final_convolution_layer, leakiness=1e-2, kernel_size=3,
>>>>>>> 3a9d0e0e
        conv_bias=True, inst_norm_affine=True, res=False, lrelu_inplace=True):
        """[The Out convolution module to learn the information and use later]
        
        [This function will create the Learning convolutions]
        
        Arguments:
            input_channels {[int]} -- [the input number of channels, in our case
                                       the number of channels from downsample]
            output_channels {[int]} -- [the output number of channels, will det-
                                        -ermine the upcoming channels]
        
        Keyword Arguments:
            kernel_size {number} -- [size of filter] (default: {3})
            leakiness {number} -- [the negative leakiness] (default: {1e-2})
            conv_bias {bool} -- [to use the bias in filters] (default: {True})
            inst_norm_affine {bool} -- [affine use in norm] (default: {True})
            res {bool} -- [to use residual connections] (default: {False})
            lrelu_inplace {bool} -- [To update conv outputs with lrelu outputs] 
                                    (default: {True})
        """
        nn.Module.__init__(self)
        self.lrelu_inplace = lrelu_inplace
        self.inst_norm_affine = inst_norm_affine
        self.conv_bias = conv_bias
        self.leakiness = leakiness
        self.res = res
        self.final_convolution_layer = final_convolution_layer
        self.in_0 = nn.InstanceNorm3d(input_channels, 
                                      affine=self.inst_norm_affine,
                                      track_running_stats=True)
        self.in_1 = nn.InstanceNorm3d(input_channels//2, 
                                      affine=self.inst_norm_affine,
                                      track_running_stats=True)
        self.in_2 = nn.InstanceNorm3d(input_channels//2, 
                                      affine=self.inst_norm_affine,
                                      track_running_stats=True)
        self.in_3 = nn.InstanceNorm3d(input_channels//2, 
                                      affine=self.inst_norm_affine,
                                      track_running_stats=True)
        self.conv0 = nn.Conv3d(input_channels, input_channels//2, kernel_size=3,
                               stride=1, padding=(kernel_size - 1) // 2, 
                               bias=self.conv_bias)
        self.conv1 = nn.Conv3d(input_channels//2, input_channels//2, kernel_size=3,
                               stride=1, padding=(kernel_size - 1) // 2, 
                               bias=self.conv_bias)
        self.conv2 = nn.Conv3d(input_channels//2, input_channels//2, kernel_size=3,
                               stride=1, padding=(kernel_size - 1) // 2, 
                               bias=self.conv_bias)
        self.conv3 = nn.Conv3d(input_channels//2, output_channels, kernel_size=1,
                               stride=1, padding=0, 
                               bias=self.conv_bias)

    def forward(self, x1, x2):
        x = torch.cat([x1, x2], dim=1)
        #print(x.shape)
        x = F.leaky_relu(self.in_0(x))
        x = self.conv0(x)
        if self.res == True:
            skip = x
        x = F.leaky_relu(self.in_1(x))
        x = F.leaky_relu(self.in_2(self.conv1(x)))
        x = self.conv2(x)
        if self.res == True:
            x = x + skip
        x = F.leaky_relu(self.in_3(x))
        x = self.conv3(x)
        
        if not(self.final_convolution_layer == None):
            if self.final_convolution_layer == F.softmax:
                x = self.final_convolution_layer(x, dim=1)
            else:
                x = self.final_convolution_layer(x)
        return x
 <|MERGE_RESOLUTION|>--- conflicted
+++ resolved
@@ -3,11 +3,7 @@
 import torch.nn.functional as F
 
 class out_conv(nn.Module):
-<<<<<<< HEAD
-    def __init__(self, input_channels, output_channels, leakiness=1e-2, kernel_size=3,
-=======
     def __init__(self, input_channels, output_channels, final_convolution_layer, leakiness=1e-2, kernel_size=3,
->>>>>>> 3a9d0e0e
         conv_bias=True, inst_norm_affine=True, res=False, lrelu_inplace=True):
         """[The Out convolution module to learn the information and use later]
         
